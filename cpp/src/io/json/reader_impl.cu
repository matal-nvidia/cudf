--- conflicted
+++ resolved
@@ -389,10 +389,6 @@
     CUDF_EXPECTS(rec_starts_.size() != 0, "No data available for data type inference.\n");
     const auto num_columns = metadata.column_names.size();
 
-<<<<<<< HEAD
-    // dtypes_extra_info_ = std::vector<gdf_dtype_extra_info>(num_columns, gdf_dtype_extra_info{
-    // TIME_UNIT_NONE });
-
     rmm::device_vector<cudf::io::json::ColumnInfo> d_column_infos(num_columns,
                                                                   cudf::io::json::ColumnInfo{});
     cudf::io::json::gpu::detect_data_types(d_column_infos.data().get(),
@@ -404,19 +400,6 @@
                                            rec_starts_.size(),
                                            stream);
     thrust::host_vector<cudf::io::json::ColumnInfo> h_column_infos = d_column_infos;
-=======
-    rmm::device_vector<cudf::experimental::io::json::ColumnInfo> d_column_infos(
-      num_columns, cudf::experimental::io::json::ColumnInfo{});
-    cudf::experimental::io::json::gpu::detect_data_types(d_column_infos.data().get(),
-                                                         static_cast<const char *>(data_.data()),
-                                                         data_.size(),
-                                                         opts_,
-                                                         num_columns,
-                                                         rec_starts_.data().get(),
-                                                         rec_starts_.size(),
-                                                         stream);
-    thrust::host_vector<cudf::experimental::io::json::ColumnInfo> h_column_infos = d_column_infos;
->>>>>>> 24cf6fc8
 
     for (const auto &cinfo : h_column_infos) {
       if (cinfo.null_count == static_cast<int>(rec_starts_.size())) {
