/*
 * Copyright (c) 2018, NVIDIA CORPORATION.
 *
 * Licensed under the Apache License, Version 2.0 (the "License");
	 * you may not use this file except in compliance with the License.
 * You may obtain a copy of the License at
 *
 *     http://www.apache.org/licenses/LICENSE-2.0
 *
 * Unless required by applicable law or agreed to in writing, software
 * distributed under the License is distributed on an "AS IS" BASIS,
 * WITHOUT WARRANTIES OR CONDITIONS OF ANY KIND, either express or implied.
 * See the License for the specific language governing permissions and
 * limitations under the License.
 */

/**
 * @file csv-reader.cu  code to read csv data
 *
 * CSV Reader
 */

#include "csv_reader_impl.hpp"

#include <cuda_runtime.h>

#include <algorithm>
#include <iostream>
#include <numeric>
#include <string>
#include <vector>
#include <memory>
#include <unordered_map>
#include <cstring>

#include <stdio.h>
#include <stdlib.h>

#include <unistd.h>
#include <fcntl.h>
#include <sys/types.h>
#include <sys/stat.h>
#include <sys/mman.h>

#include <thrust/scan.h>
#include <thrust/reduce.h>
#include <thrust/device_ptr.h>
#include <thrust/execution_policy.h>

#include <thrust/host_vector.h>

#include "type_conversion.cuh"
#include "datetime_parser.cuh"

#include <cudf/cudf.h>
#include <utilities/error_utils.hpp>
#include <utilities/trie.cuh>
#include <utilities/type_dispatcher.hpp>
#include <utilities/cudf_utils.h> 

#include <nvstrings/NVStrings.h>

#include <rmm/rmm.h>
#include <rmm/thrust_rmm_allocator.h>
#include <io/comp/io_uncomp.h>

#include <io/cuio_common.hpp>
#include <io/utilities/parsing_utils.cuh>

using std::vector;
using std::string;

namespace cudf {
namespace io {
namespace csv {

using string_pair = std::pair<const char*,size_t>;

__global__ void convertCsvToGdf(char *csv, const ParseOptions opts,
                                gdf_size_type num_records, int num_columns,
                                column_parse::flags *flags, uint64_t *recStart,
                                gdf_dtype *dtype, void **data,
                                gdf_valid_type **valid,
                                gdf_size_type *num_valid);
__global__ void dataTypeDetection(char *raw_csv, const ParseOptions opts,
                                  gdf_size_type num_records, int num_columns,
                                  column_parse::flags *flags,
                                  uint64_t *recStart,
                                  column_data_t *d_columnData);

/**---------------------------------------------------------------------------*
 * @brief Estimates the maximum expected length or a row, based on the number 
 * of columns
 * 
 * If the number of columns is not available, it will return a value large 
 * enough for most use cases
 * 
 * @param[in] num_columns Number of columns in the CSV file (optional)
 * 
 * @return Estimated maximum size of a row, in bytes
 *---------------------------------------------------------------------------**/
 constexpr size_t calculateMaxRowSize(int num_columns=0) noexcept {
	constexpr size_t max_row_bytes = 16*1024; // 16KB
	constexpr size_t column_bytes = 64;
	constexpr size_t base_padding = 1024; // 1KB
	if (num_columns == 0){
		// Use flat size if the number of columns is not known
		return max_row_bytes;
	}
	else {
		// Expand the size based on the number of columns, if available
		return base_padding + num_columns * column_bytes; 
	}
}

/**
 * @brief Translates a dtype string and returns its dtype enumeration and any 
 * extended dtype flags that are supported by cuIO. Often, this is a column
 * with the same underlying dtype the basic types, but with different parsing
 * interpretations.
 *
 * @param[in] dtype String containing the basic or extended dtype
 *
 * @return std::pair<gdf_dtype, column_parse::flags> Tuple of dtype and flags
 */
std::pair<gdf_dtype, column_parse::flags> get_dtype_info(
    const std::string &dtype) {
  if (dtype == "hex" || dtype == "hex64") {
    return std::make_pair(GDF_INT64, column_parse::as_hexadecimal);
  }
  if (dtype == "hex32") {
    return std::make_pair(GDF_INT32, column_parse::as_hexadecimal);
  }

  return std::make_pair(convertStringToDtype(dtype), column_parse::as_default);
}

/**
* @brief Removes the first and Last quote in the string
*/
string removeQuotes(string str, char quotechar) {
	// Exclude first and last quotation char
	const size_t first_quote = str.find(quotechar);
	if (first_quote != string::npos) {
		str.erase(first_quote, 1);
	}
	const size_t  last_quote = str.rfind(quotechar);
	if (last_quote != string::npos) {
		str.erase(last_quote, 1);
	}

	return str;
}

/**
 * @brief Parse the first row to set the column names in the raw_csv parameter 
 *
 * The first row can be either the header row, or the first data row
 *
 * @return void
*/
void reader::Impl::setColumnNamesFromCsv() {
	vector<char> first_row = header;
	// No header, read the first data row
	if (first_row.empty()) {
		uint64_t first_row_len{};
		// If file only contains one row, recStart[1] is not valid
		if (num_records > 1) {
			CUDA_TRY(cudaMemcpy(&first_row_len, recStart.data() + 1, sizeof(uint64_t), cudaMemcpyDefault));
		}
		else {
			// File has one row - use the file size for the row size
			first_row_len = num_bytes / sizeof(char);
		}
		first_row.resize(first_row_len);
		CUDA_TRY(cudaMemcpy(first_row.data(), data.data(), first_row_len * sizeof(char), cudaMemcpyDefault));
	}

	int num_cols = 0;

	bool quotation	= false;
	for (size_t pos = 0, prev = 0; pos < first_row.size(); ++pos) {
		// Flip the quotation flag if current character is a quotechar
		if(first_row[pos] == opts.quotechar) {
			quotation = !quotation;
		}
		// Check if end of a column/row
		else if (pos == first_row.size() - 1 ||
				 (!quotation && first_row[pos] == opts.terminator) ||
				 (!quotation && first_row[pos] == opts.delimiter)) {
			// This is the header, add the column name
			if (args_.header >= 0) {
				// Include the current character, in case the line is not terminated
				int col_name_len = pos - prev + 1;
				// Exclude the delimiter/terminator is present
				if (first_row[pos] == opts.delimiter || first_row[pos] == opts.terminator) {
					--col_name_len;
				}
				// Also exclude '\r' character at the end of the column name if it's part of the terminator
				if (col_name_len > 0 &&
					opts.terminator == '\n' &&
					first_row[pos] == '\n' &&
					first_row[pos - 1] == '\r') {
					--col_name_len;
				}

				const string new_col_name(first_row.data() + prev, col_name_len);
				col_names.push_back(removeQuotes(new_col_name, opts.quotechar));

				// Stop parsing when we hit the line terminator; relevant when there is a blank line following the header.
				// In this case, first_row includes multiple line terminators at the end, as the new recStart belongs
				// to a line that comes after the blank line(s)
				if (!quotation && first_row[pos] == opts.terminator){
					break;
				}
			}
			else {
				// This is the first data row, add the automatically generated name
				col_names.push_back(args_.prefix + std::to_string(num_cols));
			}
			num_cols++;

			// Skip adjacent delimiters if delim_whitespace is set
			while (opts.multi_delimiter &&
				   pos < first_row.size() &&
				   first_row[pos] == opts.delimiter && 
				   first_row[pos + 1] == opts.delimiter) {
				++pos;
			}
			prev = pos + 1;
		}
	}
}

/**---------------------------------------------------------------------------*
 * @brief Updates the object with the total number of rows and
 * quotation characters in the file
 *
 * Does not count the quotations if quotechar is set to '/0'.
 *
 * @param[in] h_data Pointer to the csv data in host memory
 * @param[in] h_size Size of the input data, in bytes
 *
 * @return void
 *---------------------------------------------------------------------------**/
void reader::Impl::countRecordsAndQuotes(const char *h_data, size_t h_size) {
	vector<char> chars_to_count{opts.terminator};
	if (opts.quotechar != '\0') {
		chars_to_count.push_back(opts.quotechar);
	}

	num_records = countAllFromSet(h_data, h_size, chars_to_count);

	// If not starting at an offset, add an extra row to account for the first row in the file
	if (byte_range_offset == 0) {
		++num_records;
	}
}

/**---------------------------------------------------------------------------*
 * @brief Updates the object with the offset of each row in the file
 * Also add positions of each quotation character in the file.
 *
 * Does not process the quotations if quotechar is set to '/0'.
 *
 * @param[in] h_data Pointer to the csv data in host memory
 * @param[in] h_size Size of the input data, in bytes
 *
 * @return void
 *---------------------------------------------------------------------------**/
void reader::Impl::setRecordStarts(const char *h_data, size_t h_size) {
	// Allocate space to hold the record starting points
	const bool last_line_terminated = (h_data[h_size - 1] == opts.terminator);
	// If the last line is not terminated, allocate space for the EOF entry (added later)
	const gdf_size_type record_start_count = num_records + (last_line_terminated ? 0 : 1);
	recStart = device_buffer<uint64_t>(record_start_count); 

	auto* find_result_ptr = recStart.data();
	if (byte_range_offset == 0) {
		find_result_ptr++;
		CUDA_TRY(cudaMemsetAsync(recStart.data(), 0ull, sizeof(uint64_t)));
	}
	vector<char> chars_to_find{opts.terminator};
	if (opts.quotechar != '\0') {
		chars_to_find.push_back(opts.quotechar);
	}
	// Passing offset = 1 to return positions AFTER the found character
	findAllFromSet(h_data, h_size, chars_to_find, 1, find_result_ptr);

	// Previous call stores the record pinput_file.typeositions as encountered by all threads
	// Sort the record positions as subsequent processing may require filtering
	// certain rows or other processing on specific records
	thrust::sort(rmm::exec_policy()->on(0), recStart.data(), recStart.data() + num_records);

	// Currently, ignoring lineterminations within quotes is handled by recording
	// the records of both, and then filtering out the records that is a quotechar
	// or a linetermination within a quotechar pair. The future major refactoring
	// of reader and its kernels will probably use a different tactic.
	if (opts.quotechar != '\0') {
		vector<uint64_t> h_rec_starts(num_records);
		const size_t rec_start_size = sizeof(uint64_t) * (h_rec_starts.size());
		CUDA_TRY( cudaMemcpy(h_rec_starts.data(), recStart.data(), rec_start_size, cudaMemcpyDeviceToHost) );

		auto recCount = num_records;

		bool quotation = false;
		for (gdf_size_type i = 1; i < num_records; ++i) {
			if (h_data[h_rec_starts[i] - 1] == opts.quotechar) {
				quotation = !quotation;
				h_rec_starts[i] = num_bytes;
				recCount--;
			}
			else if (quotation) {
				h_rec_starts[i] = num_bytes;
				recCount--;
			}
		}

		CUDA_TRY( cudaMemcpy(recStart.data(), h_rec_starts.data(), rec_start_size, cudaMemcpyHostToDevice) );
		thrust::sort(rmm::exec_policy()->on(0), recStart.data(), recStart.data() + num_records);
		num_records = recCount;
	}

	if (!last_line_terminated){
		// Add the EOF as the last record when the terminator is missing in the last line
		const uint64_t eof_offset = h_size;
		CUDA_TRY(cudaMemcpy(recStart.data() + num_records, &eof_offset, sizeof(uint64_t), cudaMemcpyDefault));
		// Update the record count
		++num_records;
	}
}

/**---------------------------------------------------------------------------*
 * @brief Reads CSV-structured data and returns an array of gdf_columns.
 *
 * @return void
 *---------------------------------------------------------------------------**/
table reader::Impl::read()
{
	// TODO move initialization to constructor
	num_actual_cols = args_.names.size();
	num_active_cols = args_.names.size();

	if (args_.delim_whitespace) {
		opts.delimiter = ' ';
		opts.multi_delimiter = true;
	} else {
		opts.delimiter = args_.delimiter;
		opts.multi_delimiter = false;
	}
	opts.terminator = args_.lineterminator;
	if (args_.quotechar != '\0' && args_.quoting != QUOTE_NONE) {
		opts.quotechar = args_.quotechar;
		opts.keepquotes = false;
		opts.doublequote = args_.doublequote;
	} else {
		opts.quotechar = '\0';
		opts.keepquotes = true;
		opts.doublequote = false;
	}
	opts.skipblanklines = args_.skip_blank_lines;
	opts.comment = args_.comment;
	opts.dayfirst = args_.dayfirst;
	opts.decimal = args_.decimal;
	opts.thousands = args_.thousands;
	CUDF_EXPECTS(opts.decimal != opts.delimiter, "Decimal point cannot be the same as the delimiter");
	CUDF_EXPECTS(opts.thousands != opts.delimiter, "Thousands separator cannot be the same as the delimiter");

  const auto compression_type = inferCompressionType(
      args_.compression, args_.input_data_form, args_.filepath_or_buffer,
      {{"gz", "gzip"}, {"zip", "zip"}, {"bz2", "bz2"}, {"xz", "xz"}});

  if (byte_range_offset > 0 || byte_range_size > 0) {
    CUDF_EXPECTS(compression_type == "none",
                 "Compression unsupported when reading using byte range");
  }

	// Handle user-defined booleans values, whereby field data is substituted
	// with true/false values; CUDF booleans are int types of 0 or 1
	vector<string> true_values{"True", "TRUE", "true"};
	true_values.insert(true_values.end(), args_.true_values.begin(), args_.true_values.end());

	d_trueTrie = createSerializedTrie(true_values);
	opts.trueValuesTrie = d_trueTrie.data().get();

	vector<string> false_values{"False", "FALSE", "false"};
	false_values.insert(false_values.end(), args_.false_values.begin(), args_.false_values.end());
	d_falseTrie = createSerializedTrie(false_values);
	opts.falseValuesTrie = d_falseTrie.data().get();

	if (args_.na_filter && (args_.keep_default_na || !args_.na_values.empty())) {
		vector<string> na_values{
			"#N/A", "#N/A N/A", "#NA", "-1.#IND", 
			"-1.#QNAN", "-NaN", "-nan", "1.#IND", 
			"1.#QNAN", "N/A", "NA", "NULL", 
			"NaN", "n/a", "nan", "null"};
		if(!args_.keep_default_na){
			na_values.clear();
		}
		na_values.insert(na_values.end(), args_.na_values.begin(), args_.na_values.end());

		d_naTrie = createSerializedTrie(na_values);
		opts.naValuesTrie = d_naTrie.data().get();
	}

	//-----------------------------------------------------------------------------
	// memory map in the data
	const void * map_data = nullptr;
	size_t	map_size = 0;
	size_t	map_offset = 0;
	int fd = 0;
	if (args_.input_data_form == gdf_input_type::FILE_PATH)
	{
		fd = open(args_.filepath_or_buffer.c_str(), O_RDONLY );
		if (fd < 0) { close(fd); CUDF_FAIL("Error opening file"); }

		struct stat st{};
		if (fstat(fd, &st)) { close(fd); CUDF_FAIL("cannot stat file"); }
	
		const auto file_size = st.st_size;
		if (byte_range_offset > (size_t)file_size) {
			close(fd);
			CUDF_FAIL("The byte_range offset is larger than the file size");
		}

		// Can't map an empty file, will return an empty dataframe further down
		if (file_size != 0) {
			// Have to align map offset to page size
			const auto page_size = sysconf(_SC_PAGESIZE);
			map_offset = (byte_range_offset/page_size)*page_size;

			// Set to rest-of-the-file size, will reduce based on the byte range size
			num_bytes = map_size = file_size - map_offset;

			// Include the page padding in the mapped size
			const size_t page_padding = byte_range_offset - map_offset;
			const size_t padded_byte_range_size = byte_range_size + page_padding;

			if (byte_range_size != 0 && padded_byte_range_size < map_size) {
				// Need to make sure that w/ padding we don't overshoot the end of file
				map_size = min(padded_byte_range_size + calculateMaxRowSize(std::max(args_.names.size(), args_.dtype.size())), map_size);
			}

			// Ignore page padding for parsing purposes
			num_bytes = map_size - page_padding;

			map_data = mmap(0, map_size, PROT_READ, MAP_PRIVATE, fd, map_offset);
			if (map_data == MAP_FAILED || map_size==0) { close(fd); CUDF_FAIL("Error mapping file"); }
		}
	}
	else if (args_.input_data_form == gdf_input_type::HOST_BUFFER)
	{
		map_data = args_.filepath_or_buffer.c_str();
		num_bytes = map_size = args_.filepath_or_buffer.size();
	}
	else { CUDF_FAIL("invalid input type"); }

	// Return an empty dataframe if the input is empty and user did not specify the column names and types
	if (num_bytes == 0 && (args_.names.empty() || args_.dtype.empty())){
		return table();
	}

	const char* h_uncomp_data = nullptr;
	size_t h_uncomp_size = 0;
	// Used when the input data is compressed, to ensure the allocated uncompressed data is freed
	vector<char> h_uncomp_data_owner;
	// Skip if the input is empty and proceed to set the column names and types based on user's input
	if(num_bytes != 0) {
		if (compression_type == "none") {
			// Do not use the owner vector here to avoid copying the whole file to the heap
			h_uncomp_data = (const char*)map_data + (byte_range_offset - map_offset);
			h_uncomp_size = num_bytes;
		}
		else {
			CUDF_EXPECTS(getUncompressedHostData((const char *)map_data, map_size, compression_type,
																					 h_uncomp_data_owner) == GDF_SUCCESS,
									 "Input data decompression failed.\n");
			h_uncomp_data = h_uncomp_data_owner.data();
			h_uncomp_size = h_uncomp_data_owner.size();
		}
	
		countRecordsAndQuotes(h_uncomp_data, h_uncomp_size);

		setRecordStarts(h_uncomp_data, h_uncomp_size);

		uploadDataToDevice(h_uncomp_data, h_uncomp_size);
	}

	//-----------------------------------------------------------------------------
	//---  done with host data
	if (args_.input_data_form == gdf_input_type::FILE_PATH)
	{
		close(fd);
		if (map_data != nullptr) {
			munmap((void*)map_data, map_size);
		}
	}

	//-----------------------------------------------------------------------------
	//-- Populate the header

  // Check if the user gave us a list of column names
  if (not args_.names.empty()) {
    h_column_flags.resize(args_.names.size(), column_parse::enabled);
    col_names = args_.names;
  } else {
    setColumnNamesFromCsv();

    num_actual_cols = num_active_cols = col_names.size();

    h_column_flags.resize(num_actual_cols, column_parse::enabled);

    // Rename empty column names to "Unnamed: col_index"
    for (size_t col_idx = 0; col_idx < col_names.size(); ++col_idx) {
      if (col_names[col_idx].empty()) {
        col_names[col_idx] = string("Unnamed: ") + std::to_string(col_idx);
      }
    }

    // Looking for duplicates
    std::unordered_map<string, int> col_names_histogram;
    for (auto& col_name: col_names){
      // Operator [] inserts a default-initialized value if the given key is not present
      if (++col_names_histogram[col_name] > 1){
        if (args_.mangle_dupe_cols) {
          // Rename duplicates of column X as X.1, X.2, ...; First appearance stays as X
          col_name += "." + std::to_string(col_names_histogram[col_name] - 1);
        }
        else {
          // All duplicate columns will be ignored; First appearance is parsed
          const auto idx = &col_name - col_names.data();
          h_column_flags[idx] = column_parse::disabled;
        }
      }
    }

    // Update the number of columns to be processed, if some might have been removed
    if (!args_.mangle_dupe_cols) {
      num_active_cols = col_names_histogram.size();
    }
  }

  // User can specify which columns should be parsed
  if (not args_.use_cols_indexes.empty() || not args_.use_cols_names.empty()) {
    std::fill(h_column_flags.begin(), h_column_flags.end(), column_parse::disabled);

    for (const auto index : args_.use_cols_indexes) {
      h_column_flags[index] = column_parse::enabled;
    }
    num_active_cols = args_.use_cols_indexes.size();

    for (const auto name : args_.use_cols_names) {
      const auto it = std::find(col_names.begin(), col_names.end(), name);
      if (it != col_names.end()) {
        h_column_flags[it - col_names.begin()] = column_parse::enabled;
        num_active_cols++;
      }
    }
  }

	//-----------------------------------------------------------------------------
	//--- Auto detect types of the vectors

  if(args_.dtype.empty()){
    if (num_records == 0) {
      dtypes = vector<gdf_dtype>(num_active_cols, GDF_STRING);
    } else {
      vector<column_data_t> h_ColumnData(num_active_cols);
      device_buffer<column_data_t> d_ColumnData(num_active_cols);
      CUDA_TRY(cudaMemset(d_ColumnData.data(), 0, sizeof(column_data_t) * num_active_cols));
      d_column_flags = h_column_flags;

      launch_dataTypeDetection(d_ColumnData.data());
      CUDA_TRY(cudaMemcpy(h_ColumnData.data(), d_ColumnData.data(), sizeof(column_data_t) * num_active_cols, cudaMemcpyDeviceToHost));

      // host: array of dtypes (since gdf_columns are not created until end)
      vector<gdf_dtype> d_detectedTypes;

      for(int col = 0; col < num_active_cols; col++){
        unsigned long long countInt = h_ColumnData[col].countInt8 + h_ColumnData[col].countInt16 +
                                      h_ColumnData[col].countInt32 + h_ColumnData[col].countInt64;

        if (h_ColumnData[col].countNULL == num_records){
          // Entire column is NULL; allocate the smallest amount of memory
          d_detectedTypes.push_back(GDF_INT8);
        } else if(h_ColumnData[col].countString > 0L){
          d_detectedTypes.push_back(GDF_STRING);
        } else if(h_ColumnData[col].countDateAndTime > 0L){
          d_detectedTypes.push_back(GDF_DATE64);
        } else if(h_ColumnData[col].countBool > 0L) {
          d_detectedTypes.push_back(GDF_BOOL8);
        } else if(h_ColumnData[col].countFloat > 0L ||
          (h_ColumnData[col].countFloat == 0L &&
           countInt > 0L && h_ColumnData[col].countNULL > 0L)) {
          // The second condition has been added to conform to
          // PANDAS which states that a column of integers with
          // a single NULL record need to be treated as floats.
          d_detectedTypes.push_back(GDF_FLOAT64);
        } else {
          // All other integers are stored as 64-bit to conform to PANDAS
          d_detectedTypes.push_back(GDF_INT64);
        }
      }
      dtypes = d_detectedTypes;
    }
  }
  else {
    const bool is_dict = std::all_of(args_.dtype.begin(), args_.dtype.end(),
                                     [](const auto& s) { return s.find(':') != std::string::npos; });
    if (!is_dict) {
<<<<<<< HEAD
      if (args_.dtype.size() == 1) {
        // If it's a single dtype, assign that dtype to all active columns
        auto dtype = convertStringToDtype(args_.dtype[0]);
        CUDF_EXPECTS(dtype != GDF_invalid, "Unsupported data type");
        dtypes.resize(num_actual_cols, dtype);
      } else {
        // If it's a list, assign dtypes to active columns in the given order
        CUDF_EXPECTS(static_cast<int>(args_.dtype.size()) >= num_actual_cols,
                     "Must specify data types for all columns");
        for (int col = 0; col < num_actual_cols; col++) {
          if (h_parseCol[col]) {
            dtypes.push_back(convertStringToDtype(args_.dtype[col]));
            CUDF_EXPECTS(dtypes.back() != GDF_invalid, "Unsupported data type");
          }
=======
      CUDF_EXPECTS(static_cast<int>(args_.dtype.size()) >= num_actual_cols,
                   "Must specify data types for all columns");
      for (int col = 0; col < num_actual_cols; col++) {
        if (h_column_flags[col] & column_parse::enabled) {
          // dtype is an array of types, assign types to active columns in the given order
          const auto dtype_info = get_dtype_info(args_.dtype[col]);
          dtypes.push_back(dtype_info.first);
          h_column_flags[col] |= dtype_info.second;
          CUDF_EXPECTS(dtypes.back() != GDF_invalid, "Unsupported data type");
>>>>>>> f42e567b
        }
      }
    } else {
      // Translate vector of `name : dtype` strings to map
      // NOTE: Incoming pairs can be out-of-order from column names in dataset
      std::unordered_map<std::string, std::string> col_type_map;
      for (const auto& pair : args_.dtype) {
        const auto pos = pair.find_last_of(':');
        const auto name = pair.substr(0, pos);
        const auto dtype = pair.substr(pos + 1, pair.size());
        col_type_map[name] = dtype;
      }

      for (int col = 0; col < num_actual_cols; col++) {
        if (h_column_flags[col] & column_parse::enabled) {
          CUDF_EXPECTS(col_type_map.find(col_names[col]) != col_type_map.end(),
                       "Must specify data types for all active columns");
          const auto dtype_info = get_dtype_info(col_type_map[col_names[col]]);
          dtypes.push_back(dtype_info.first);
          h_column_flags[col] |= dtype_info.second;
          CUDF_EXPECTS(dtypes.back() != GDF_invalid, "Unsupported data type");
        }
      }
    }
  }
  // Alloc output; columns' data memory is still expected for empty dataframe
  std::vector<gdf_column_wrapper> columns;
  for (int col = 0, active_col = 0; col < num_actual_cols; ++col) {
    if (h_column_flags[col] & column_parse::enabled) {
      columns.emplace_back(num_records, dtypes[active_col],
                           gdf_dtype_extra_info{TIME_UNIT_NONE},
                           col_names[col]);
      CUDF_EXPECTS(columns.back().allocate() == GDF_SUCCESS, "Cannot allocate columns");
      active_col++;
    }
  }

  // Convert CSV input to cuDF output
  if (num_records != 0) {
    thrust::host_vector<gdf_dtype> h_dtypes(num_active_cols);
    thrust::host_vector<void*> h_data(num_active_cols);
    thrust::host_vector<gdf_valid_type*> h_valid(num_active_cols);

    for (int i = 0; i < num_active_cols; ++i) {
      h_dtypes[i] = columns[i]->dtype;
      h_data[i] = columns[i]->data;
      h_valid[i] = columns[i]->valid;
    }

    rmm::device_vector<gdf_dtype> d_dtypes = h_dtypes;
    rmm::device_vector<void*> d_data = h_data;
    rmm::device_vector<gdf_valid_type*> d_valid = h_valid;
    rmm::device_vector<gdf_size_type> d_valid_counts(num_active_cols, 0);
    d_column_flags = h_column_flags;

    launch_dataConvertColumns(d_data.data().get(), d_valid.data().get(), d_dtypes.data().get(),
                              d_valid_counts.data().get());
    CUDA_TRY(cudaStreamSynchronize(0));

    thrust::host_vector<gdf_size_type> h_valid_counts = d_valid_counts;
    for (int i = 0; i < num_active_cols; ++i) {
      columns[i]->null_count = columns[i]->size - h_valid_counts[i];
    }
  }

  for (int i = 0; i < num_active_cols; ++i) {
    if (columns[i]->dtype == GDF_STRING) {
      std::unique_ptr<NVStrings, decltype(&NVStrings::destroy)> str_data(
        NVStrings::create_from_index(static_cast<string_pair *>(columns[i]->data), columns[i]->size), 
        &NVStrings::destroy);
      RMM_TRY(RMM_FREE(columns[i]->data, 0));

      // PANDAS' default behavior of enabling doublequote for two consecutive
      // quotechars in quoted fields results in reduction to a single quotechar
      if ((opts.quotechar != '\0') &&
          (opts.doublequote == true)) {
        const std::string quotechar(1, opts.quotechar);
        const std::string doublequotechar(2, opts.quotechar);
        columns[i]->data = str_data->replace(doublequotechar.c_str(), quotechar.c_str());
      }
      else {
        columns[i]->data = str_data.release();
      }
    }
  }

  // Transfer ownership to raw pointer output arguments
  std::vector<gdf_column *> out_cols(num_active_cols);
  for (size_t i = 0; i < out_cols.size(); ++i) {
    out_cols[i] = columns[i].release();
  }

  return table(out_cols.data(), out_cols.size());
}


/**---------------------------------------------------------------------------*
 * @brief Uploads the relevant segment of the input csv data onto the GPU.
 * 
 * Only rows that need to be read are copied to the GPU, based on parameters
 * like nrows, skipheader, skipfooter.
 * Also updates the array of record starts to match the device data offset.
 * 
 * @param[in] h_uncomp_data Pointer to the uncompressed csv data in host memory
 * @param[in] h_uncomp_size Size of the input data, in bytes
 * 
 * @return void
 *---------------------------------------------------------------------------**/
void reader::Impl::uploadDataToDevice(const char *h_uncomp_data, size_t h_uncomp_size) {

  // Exclude the rows that are to be skipped from the start
  CUDF_EXPECTS(num_records > skiprows, "Skipping too many rows");
  const auto first_row = skiprows;
  num_records = num_records - first_row;

  std::vector<uint64_t> h_rec_starts(num_records);
  CUDA_TRY(cudaMemcpy(h_rec_starts.data(), recStart.data() + first_row,
                      sizeof(uint64_t) * h_rec_starts.size(),
                      cudaMemcpyDefault));

  // Trim lines that are outside range, but keep one greater for the end offset
  if (byte_range_size != 0) {
    auto it = h_rec_starts.end() - 1;
    while (it >= h_rec_starts.begin() &&
           *it > uint64_t(byte_range_size)) {
      --it;
    }
    if ((it + 2) < h_rec_starts.end()) {
      h_rec_starts.erase(it + 2, h_rec_starts.end());
    }
  }

  // Discard only blank lines, only fully comment lines, or both.
  // If only handling one of them, ensure it doesn't match against \0 as we do
  // not want certain scenarios to be filtered out (end-of-file)
  if (opts.skipblanklines || opts.comment != '\0') {
    const auto match_newline = opts.skipblanklines ? opts.terminator
                                                            : opts.comment;
    const auto match_comment = opts.comment != '\0' ? opts.comment
                                                             : match_newline;
    const auto match_return = (opts.skipblanklines &&
                              opts.terminator == '\n') ? '\r'
                                                                : match_comment;
    h_rec_starts.erase(
        std::remove_if(h_rec_starts.begin(), h_rec_starts.end(),
                       [&](uint64_t i) {
                         return (h_uncomp_data[i] == match_newline ||
                                 h_uncomp_data[i] == match_return ||
                                 h_uncomp_data[i] == match_comment);
                       }),
        h_rec_starts.end());
  }

  num_records = h_rec_starts.size();

  // Exclude the rows before the header row (inclusive)
  // But copy the header data for parsing the column names later (if necessary)
  if (args_.header >= 0) {
    header.assign(
        h_uncomp_data + h_rec_starts[args_.header],
        h_uncomp_data + h_rec_starts[args_.header + 1]);
    h_rec_starts.erase(h_rec_starts.begin(),
                       h_rec_starts.begin() + args_.header + 1);
    num_records = h_rec_starts.size();
  }

  // Exclude the rows that exceed past the requested number
  if (nrows >= 0 && nrows < num_records) {
    h_rec_starts.resize(nrows + 1);    // include end offset
    num_records = h_rec_starts.size();
  }

  // Exclude the rows that are to be skipped from the end
  if (skipfooter > 0) {
    h_rec_starts.resize(h_rec_starts.size() - skipfooter);
    num_records = h_rec_starts.size();
  }

  CUDF_EXPECTS(num_records > 0, "No data available for parsing");

  const auto start_offset = h_rec_starts.front();
  const auto end_offset = h_rec_starts.back();
  num_bytes = end_offset - start_offset;
  assert(num_bytes <= h_uncomp_size);
  num_bits = (num_bytes + 63) / 64;

  // Resize and upload the rows of interest
  recStart.resize(num_records);
  CUDA_TRY(cudaMemcpy(recStart.data(), h_rec_starts.data(),
                      sizeof(uint64_t) * num_records,
                      cudaMemcpyDefault));

  // Upload the raw data that is within the rows of interest
  data = device_buffer<char>(num_bytes);
  CUDA_TRY(cudaMemcpy(data.data(), h_uncomp_data + start_offset,
                      num_bytes, cudaMemcpyHostToDevice));

  // Adjust row start positions to account for the data subcopy
  thrust::transform(rmm::exec_policy()->on(0), recStart.data(),
                    recStart.data() + num_records,
                    thrust::make_constant_iterator(start_offset),
                    recStart.data(), thrust::minus<uint64_t>());

  // The array of row offsets includes EOF
  // reduce the number of records by one to exclude it from the row count
  num_records--;
}

/**---------------------------------------------------------------------------*
 * @brief Helper function to setup and launch CSV parsing CUDA kernel.
 * 
 * @param[out] gdf The output column data
 * @param[out] valid The bitmaps indicating whether column fields are valid
 * @param[in] d_dtypes The data types of the columns
 * @param[out] num_valid The numbers of valid fields in columns
 *---------------------------------------------------------------------------**/
void reader::Impl::launch_dataConvertColumns(void **gdf, gdf_valid_type **valid,
                                             gdf_dtype *d_dtypes,
                                             gdf_size_type *num_valid) {
  int blockSize;    // suggested thread count to use
  int minGridSize;  // minimum block count required
  CUDA_TRY(cudaOccupancyMaxPotentialBlockSize(&minGridSize, &blockSize,
                                              convertCsvToGdf));

  // Calculate actual block count to use based on records count
  const int gridSize = (num_records + blockSize - 1) / blockSize;

  convertCsvToGdf <<< gridSize, blockSize >>> (
      data.data(), opts, num_records, num_actual_cols,
      d_column_flags.data().get(), recStart.data(), d_dtypes, gdf, valid,
      num_valid);

  CUDA_TRY(cudaGetLastError());
}

/**---------------------------------------------------------------------------*
 * @brief Functor for converting CSV data to cuDF data type value.
 *---------------------------------------------------------------------------**/
struct ConvertFunctor {
  /**---------------------------------------------------------------------------*
   * @brief Template specialization for operator() for types whose values can be
   * convertible to a 0 or 1 to represent false/true. The converting is done by
   * checking against the default and user-specified true/false values list.
   *
   * It is handled here rather than within convertStrToValue() as that function
   * is used by other types (ex. timestamp) that aren't 'booleable'.
   *---------------------------------------------------------------------------**/
  template <typename T,
            typename std::enable_if_t<std::is_integral<T>::value> * = nullptr>
  __host__ __device__ __forceinline__ void operator()(
      const char *csvData, void *gdfColumnData, long rowIndex, long start,
      long end, const ParseOptions &opts, column_parse::flags flags) {
    T &value{static_cast<T *>(gdfColumnData)[rowIndex]};

    // Check for user-specified true/false values first, where the output is
    // replaced with 1/0 respectively
    const size_t field_len = end - start + 1;
    if (serializedTrieContains(opts.trueValuesTrie, csvData + start, field_len)) {
      value = 1;
    } else if (serializedTrieContains(opts.falseValuesTrie, csvData + start, field_len)) {
      value = 0;
    } else {
      if (flags & column_parse::as_hexadecimal) {
        value = convertStrToValue<T, 16>(csvData, start, end, opts);
      } else {
        value = convertStrToValue<T>(csvData, start, end, opts);
      }
    }
  }

  /**---------------------------------------------------------------------------*
   * @brief Default template operator() dispatch specialization all data types
   * (including wrapper types) that is not covered by above.
   *---------------------------------------------------------------------------**/
  template <typename T,
            typename std::enable_if_t<!std::is_integral<T>::value> * = nullptr>
  __host__ __device__ __forceinline__ void operator()(
      const char *csvData, void *gdfColumnData, long rowIndex, long start,
      long end, const ParseOptions &opts, column_parse::flags flags) {
    T &value{static_cast<T *>(gdfColumnData)[rowIndex]};
    value = convertStrToValue<T>(csvData, start, end, opts);
  }
};

/**---------------------------------------------------------------------------*
 * @brief CUDA kernel that parses and converts CSV data into cuDF column data.
 * 
 * Data is processed one record at a time
 *
 * @param[in] raw_csv The entire CSV data to read
 * @param[in] opts A set of parsing options
 * @param[in] num_records The number of lines/rows of CSV data
 * @param[in] num_columns The number of columns of CSV data
 * @param[in] column_flags Per-column parsing behavior flags
 * @param[in] recStart The start the CSV data of interest
 * @param[in] dtype The data type of the column
 * @param[out] data The output column data
 * @param[out] valid The bitmaps indicating whether column fields are valid
 * @param[out] num_valid The numbers of valid fields in columns
 *---------------------------------------------------------------------------**/
__global__ void convertCsvToGdf(char *raw_csv, const ParseOptions opts,
                                gdf_size_type num_records, int num_columns,
                                column_parse::flags *flags, uint64_t *recStart,
                                gdf_dtype *dtype, void **data,
                                gdf_valid_type **valid,
                                gdf_size_type *num_valid) {

	// thread IDs range per block, so also need the block id
	long	rec_id  = threadIdx.x + (blockDim.x * blockIdx.x);		// this is entry into the field array - tid is an elements within the num_entries array

	// we can have more threads than data, make sure we are not past the end of the data
	if ( rec_id >= num_records)
		return;

	long start 		= recStart[rec_id];
	long stop 		= recStart[rec_id + 1];

	long pos 		= start;
	int  col 		= 0;
	int  actual_col = 0;

	while(col<num_columns){

		if(start>stop)
			break;

		pos = seekFieldEnd(raw_csv, opts, pos, stop);

		if (flags[col] & column_parse::enabled) {

			// check if the entire field is a NaN string - consistent with pandas
			const bool is_na = serializedTrieContains(opts.naValuesTrie, raw_csv + start, pos - start);

			// Modify start & end to ignore whitespace and quotechars
			long tempPos=pos-1;
			if(!is_na && dtype[actual_col] != gdf_dtype::GDF_CATEGORY && dtype[actual_col] != gdf_dtype::GDF_STRING){
				adjustForWhitespaceAndQuotes(raw_csv, &start, &tempPos, opts.quotechar);
			}

			if(!is_na && start<=(tempPos)) { // Empty fields are not legal values

				// Type dispatcher does not handle GDF_STRINGS
				if (dtype[actual_col] == gdf_dtype::GDF_STRING) {
					long end = pos;
					if(opts.keepquotes==false){
						if((raw_csv[start] == opts.quotechar) && (raw_csv[end-1] == opts.quotechar)){
							start++;
							end--;
						}
					}
					auto str_list = static_cast<string_pair*>(data[actual_col]);
					str_list[rec_id].first = raw_csv + start;
					str_list[rec_id].second = end - start;
				} else {
					cudf::type_dispatcher(
						dtype[actual_col], ConvertFunctor{}, raw_csv,
						data[actual_col], rec_id, start, tempPos, opts, flags[col]);
				}

				// set the valid bitmap - all bits were set to 0 to start
				setBitmapBit(valid[actual_col], rec_id);
				atomicAdd(&num_valid[actual_col], 1);
			}
			else if(dtype[actual_col]==gdf_dtype::GDF_STRING){
				auto str_list = static_cast<string_pair*>(data[actual_col]);
				str_list[rec_id].first = nullptr;
				str_list[rec_id].second = 0;
			}
			actual_col++;
		}
		pos++;
		start=pos;
		col++;

	}
}

/**---------------------------------------------------------------------------*
 * @brief Helper function to setup and launch CSV data type detect CUDA kernel.
 * 
 * @param[in] raw_csv The metadata for the CSV data
 * @param[out] d_columnData The count for each column data type
 *
 * @return void
 *---------------------------------------------------------------------------**/
 void reader::Impl::launch_dataTypeDetection(column_data_t *d_columnData) {
  int blockSize;    // suggested thread count to use
  int minGridSize;  // minimum block count required
  CUDA_TRY(cudaOccupancyMaxPotentialBlockSize(&minGridSize, &blockSize,
                                              dataTypeDetection));

  // Calculate actual block count to use based on records count
  const int gridSize = (num_records + blockSize - 1) / blockSize;

  dataTypeDetection <<< gridSize, blockSize >>> (
      data.data(), opts, num_records, num_actual_cols,
      d_column_flags.data().get(), recStart.data(), d_columnData);

  CUDA_TRY(cudaGetLastError());
}

/**---------------------------------------------------------------------------*
 * @brief CUDA kernel that parses and converts CSV data into cuDF column data.
 *
 * Data is processed in one row/record at a time, so the number of total
 * threads (tid) is equal to the number of rows.
 *
 * @param[in] raw_csv The entire CSV data to read
 * @param[in] opts A set of parsing options
 * @param[in] num_records The number of lines/rows of CSV data
 * @param[in] num_columns The number of columns of CSV data
 * @param[in] column_flags Per-column parsing behavior flags
 * @param[in] recStart The start the CSV data of interest
 * @param[out] d_columnData The count for each column data type
 *---------------------------------------------------------------------------**/
__global__ void dataTypeDetection(char *raw_csv, const ParseOptions opts,
                                  gdf_size_type num_records, int num_columns,
                                  column_parse::flags *flags,
                                  uint64_t *recStart,
                                  column_data_t *d_columnData) {

  // ThreadIds range per block, so also need the blockId
  // This is entry into the fields; threadId is an element within `num_records`
  long rec_id = threadIdx.x + (blockDim.x * blockIdx.x);

  // we can have more threads than data, make sure we are not past the end of the data
  if (rec_id >= num_records) {
    return;
  }

  long start = recStart[rec_id];
  long stop = recStart[rec_id + 1];

  long pos = start;
  int col = 0;
  int actual_col = 0;

  // Going through all the columns of a given record
  while (col < num_columns) {
    if (start > stop) {
      break;
    }

    pos = seekFieldEnd(raw_csv, opts, pos, stop);

    // Checking if this is a column that the user wants --- user can filter columns
    if (flags[col] & column_parse::enabled) {
      long tempPos = pos - 1;
      long field_len = pos - start;

      if (field_len <= 0 ||
          serializedTrieContains(opts.naValuesTrie, raw_csv + start,
                                 field_len)) {
        atomicAdd(&d_columnData[actual_col].countNULL, 1);
      } else if (serializedTrieContains(opts.trueValuesTrie, raw_csv + start,
                                        field_len) ||
                 serializedTrieContains(opts.falseValuesTrie, raw_csv + start,
                                        field_len)) {
        atomicAdd(&d_columnData[actual_col].countBool, 1);
      } else {
        long countNumber = 0;
        long countDecimal = 0;
        long countSlash = 0;
        long countDash = 0;
        long countPlus = 0;
        long countColon = 0;
        long countString = 0;
        long countExponent = 0;

        // Modify start & end to ignore whitespace and quotechars
        // This could possibly result in additional empty fields
        adjustForWhitespaceAndQuotes(raw_csv, &start, &tempPos);
        field_len = tempPos - start + 1;

        for (long startPos = start; startPos <= tempPos; startPos++) {
          if (isDigit(raw_csv[startPos])) {
            countNumber++;
            continue;
          }
          // Looking for unique characters that will help identify column types.
          switch (raw_csv[startPos]) {
            case '.':
              countDecimal++;
              break;
            case '-':
              countDash++;
              break;
            case '+':
              countPlus++;
              break;
            case '/':
              countSlash++;
              break;
            case ':':
              countColon++;
              break;
            case 'e':
            case 'E':
              if (startPos > start && startPos < tempPos)
                countExponent++;
              break;
            default:
              countString++;
              break;
          }
        }
        const int countSign = countDash + countPlus;

        // Integers have to have the length of the string
        long int_req_number_cnt = field_len;
        // Off by one if they start with a minus sign
        if ((raw_csv[start] == '-' || raw_csv[start] == '+') && field_len > 1) {
          --int_req_number_cnt;
        }

        if (field_len == 0) {
          // Ignoring whitespace and quotes can result in empty fields
          atomicAdd(&d_columnData[actual_col].countNULL, 1);
        } else if (countNumber == int_req_number_cnt) {
          // Checking to see if we the integer value requires 8,16,32,64 bits.
          // This will allow us to allocate the exact amount of memory.
          const auto value =
              convertStrToValue<int64_t>(raw_csv, start, tempPos, opts);
          if (value >= (1L << 31)) {
            atomicAdd(&d_columnData[actual_col].countInt64, 1);
          } else if (value >= (1L << 15)) {
            atomicAdd(&d_columnData[actual_col].countInt32, 1);
          } else if (value >= (1L << 7)) {
            atomicAdd(&d_columnData[actual_col].countInt16, 1);
          } else {
            atomicAdd(&d_columnData[actual_col].countInt8, 1);
          }
        } else if (isLikeFloat(field_len, countNumber, countDecimal, countSign,
                               countExponent)) {
          atomicAdd(&d_columnData[actual_col].countFloat, 1);
        }
        // The date-time field cannot have more than 3 strings. As such if an
        // entry has more than 3 string characters, it is not a data-time field.
        // Also, if a string has multiple decimals, then is not a legit number.
        else if (countString > 3 || countDecimal > 1) {
          atomicAdd(&d_columnData[actual_col].countString, 1);
        } else {
          // A date field can have either one or two '-' or '\'. A legal
          // combination will only have one of them. To simplify the process of
          // auto column detection, we are not covering all the date-time
          // formation permutations.
          if ((countDash > 0 && countDash <= 2 && countSlash == 0) ||
              (countDash == 0 && countSlash > 0 && countSlash <= 2)) {
            if ((countColon <= 2)) {
              atomicAdd(&d_columnData[actual_col].countDateAndTime, 1);
            } else {
              atomicAdd(&d_columnData[actual_col].countString, 1);
            }
          }
          // Default field is string type.
          else {
            atomicAdd(&d_columnData[actual_col].countString, 1);
          }
        }
      }
      actual_col++;
    }
    pos++;
    start = pos;
    col++;
  }
}

reader::Impl::Impl(reader_options const &args) : args_(args) {}

table reader::Impl::read_byte_range(size_t offset, size_t size) {
  byte_range_offset = offset;
  byte_range_size = size;
  return read();
}

table reader::Impl::read_rows(gdf_size_type num_skip_header,
                              gdf_size_type num_skip_footer,
                              gdf_size_type num_rows) {
  CUDF_EXPECTS(num_rows == -1 || num_skip_footer == 0,
               "cannot use both num_rows and num_skip_footer parameters");

  skiprows = num_skip_header;
  nrows = num_rows;
  skipfooter = num_skip_footer;
  return read();
}

reader::reader(reader_options const &args)
    : impl_(std::make_unique<Impl>(args)) {}

table reader::read() { return impl_->read(); }

table reader::read_byte_range(size_t offset, size_t size) {
  return impl_->read_byte_range(offset, size);
}
table reader::read_rows(gdf_size_type num_skip_header,
                        gdf_size_type num_skip_footer, gdf_size_type num_rows) {
  return impl_->read_rows(num_skip_header, num_skip_footer, num_rows);
}

reader::~reader() = default;

} // namespace csv
} // namespace io
} // namespace cudf<|MERGE_RESOLUTION|>--- conflicted
+++ resolved
@@ -605,35 +605,30 @@
     }
   }
   else {
-    const bool is_dict = std::all_of(args_.dtype.begin(), args_.dtype.end(),
-                                     [](const auto& s) { return s.find(':') != std::string::npos; });
+    const bool is_dict = std::all_of(
+        args_.dtype.begin(), args_.dtype.end(),
+        [](const auto &s) { return s.find(':') != std::string::npos; });
+
     if (!is_dict) {
-<<<<<<< HEAD
       if (args_.dtype.size() == 1) {
         // If it's a single dtype, assign that dtype to all active columns
-        auto dtype = convertStringToDtype(args_.dtype[0]);
-        CUDF_EXPECTS(dtype != GDF_invalid, "Unsupported data type");
-        dtypes.resize(num_actual_cols, dtype);
+        const auto dtype_info = get_dtype_info(args_.dtype[0]);
+        dtypes.resize(num_active_cols, dtype_info.first);
+        for (int col = 0; col < num_actual_cols; col++) {
+          h_column_flags[col] |= dtype_info.second;
+        }
+        CUDF_EXPECTS(dtypes.back() != GDF_invalid, "Unsupported data type");
       } else {
         // If it's a list, assign dtypes to active columns in the given order
         CUDF_EXPECTS(static_cast<int>(args_.dtype.size()) >= num_actual_cols,
                      "Must specify data types for all columns");
         for (int col = 0; col < num_actual_cols; col++) {
-          if (h_parseCol[col]) {
-            dtypes.push_back(convertStringToDtype(args_.dtype[col]));
+          if (h_column_flags[col] & column_parse::enabled) {
+            const auto dtype_info = get_dtype_info(args_.dtype[col]);
+            dtypes.push_back(dtype_info.first);
+            h_column_flags[col] |= dtype_info.second;
             CUDF_EXPECTS(dtypes.back() != GDF_invalid, "Unsupported data type");
           }
-=======
-      CUDF_EXPECTS(static_cast<int>(args_.dtype.size()) >= num_actual_cols,
-                   "Must specify data types for all columns");
-      for (int col = 0; col < num_actual_cols; col++) {
-        if (h_column_flags[col] & column_parse::enabled) {
-          // dtype is an array of types, assign types to active columns in the given order
-          const auto dtype_info = get_dtype_info(args_.dtype[col]);
-          dtypes.push_back(dtype_info.first);
-          h_column_flags[col] |= dtype_info.second;
-          CUDF_EXPECTS(dtypes.back() != GDF_invalid, "Unsupported data type");
->>>>>>> f42e567b
         }
       }
     } else {
