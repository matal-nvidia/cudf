--- conflicted
+++ resolved
@@ -30,11 +30,8 @@
     #include <simt/limits>
     #include <cudf/utilities/bit.hpp>
     #include <cudf/wrappers/timestamps.hpp>
-<<<<<<< HEAD
     #include <cudf/wrappers/durations.hpp>
-=======
     #include <cudf/fixed_point/fixed_point.hpp>
->>>>>>> bfb68b4a
     #include "operation.h"
 
     template <typename TypeOut, typename TypeLhs, typename TypeRhs, typename TypeOpe>
