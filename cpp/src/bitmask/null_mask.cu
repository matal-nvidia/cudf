--- conflicted
+++ resolved
@@ -20,10 +20,6 @@
 #include <cudf/utilities/bit.hpp>
 #include <cudf/utilities/error.hpp>
 #include <cudf/detail/utilities/integer_utils.hpp>
-<<<<<<< HEAD
-#include <utilities/cuda_utils.hpp>
-=======
->>>>>>> d8677c49
 #include <cudf/detail/utilities/cuda.cuh>
 
 
@@ -356,12 +352,7 @@
         static_cast<size_t>(end_bit - begin_bit),
         detail::size_in_bits<bitmask_type>());
     dest_mask = rmm::device_buffer{num_bytes, stream, mr};
-<<<<<<< HEAD
-    constexpr size_type block_size{256};
-    cudf::experimental::detail::grid_1d config(number_of_mask_words, block_size);
-=======
     cudf::experimental::detail::grid_1d config(number_of_mask_words, 256);
->>>>>>> d8677c49
     copy_offset_bitmask<<<config.num_blocks, config.num_threads_per_block, 0,
                           stream>>>(
         static_cast<bitmask_type *>(dest_mask.data()), mask, begin_bit, end_bit);
