/*
 * Copyright (c) 2019, NVIDIA CORPORATION.
 *
 * Licensed under the Apache License, Version 2.0 (the "License");
 * you may not use this file except in compliance with the License.
 * You may obtain a copy of the License at
 *
 *     http://www.apache.org/licenses/LICENSE-2.0
 *
 * Unless required by applicable law or agreed to in writing, software
 * distributed under the License is distributed on an "AS IS" BASIS,
 * WITHOUT WARRANTIES OR CONDITIONS OF ANY KIND, either express or implied.
 * See the License for the specific language governing permissions and
 * limitations under the License.
 */

#pragma once

#include <cudf/types.hpp>

#include <memory>

namespace cudf {
namespace experimental {
/**
 * @addtogroup transformation_fill
 * @{
 */

/**
 * @brief Fills a range of elements in-place in a column with a scalar value.
 *
 * Fills N elements of @p destination starting at @p begin with @p value, where
 * N = (@p end - @p begin).
 *
 * Overwrites the range of elements in @p destination indicated by the indices
 * [@p begin, @p end) with @p value. Use the out-of-place fill function
 * returning std::unique_ptr<column> for use cases requiring memory
 * reallocation.
 *
 * @throws cudf::logic_error if memory reallocation is required (e.g. for
 * variable width types).
 * @throws cudf::logic_error for invalid range (if @p begin < 0,
 * @p begin > @p end, or @p end > @p destination.size()).
 * @throws cudf::logic_error if @p destination and @p value have different
 * types.
 * @throws cudf::logic_error if @p value is invalid but @p destination is not
 * nullable.
 *
 * @param destination The preallocated column to fill into
 * @param begin The starting index of the fill range (inclusive)
 * @param end The index of the last element in the fill range (exclusive)
 * @param value The scalar value to fill
 * @return void
 */
void fill_in_place(mutable_column_view& destination,
                   size_type begin,
                   size_type end,
                   scalar const& value);

/**
 * @brief Fills a range of elements in a column out-of-place with a scalar
 * value.
 *
 * Creates a new column as-if an in-place fill was performed into @p input;
 * i.e. it is as if a copy of @p input was created first and then the elements
 * indicated by the indices [@p begin, @p end) were overwritten by @p value.
 *
 * @throws cudf::logic_error for invalid range (if @p begin < 0,
 * @p begin > @p end, or @p end > @p destination.size()).
 * @throws cudf::logic_error if @p destination and @p value have different
 * types.
 *
 * @param input The input column used to create a new column. The new column
 * is created by replacing the values of @p input in the specified range with
 * @p value.
 * @param begin The starting index of the fill range (inclusive)
 * @param end The index of the last element in the fill range (exclusive)
 * @param value The scalar value to fill
<<<<<<< HEAD
 * @param mr Device memory resource used to allocate the returned column
 * @return std::unique_ptr<column> The result output column
=======
 * @param mr Memory resource to allocate the result output column
 * @return The result output column
>>>>>>> e8c35524
 */
std::unique_ptr<column> fill(column_view const& input,
                             size_type begin,
                             size_type end,
                             scalar const& value,
                             rmm::mr::device_memory_resource* mr = rmm::mr::get_default_resource());

/**
 * @brief Repeat rows of a Table.
 *
 * Creates a new table by repeating the rows of @p input_table. The number of
 * repetitions of each element is defined by the value at the corresponding
 * index of @p count
 * Example:
 * ```
 * in = [4,5,6]
 * count = [1,2,3]
 * return = [4,5,5,6,6,6]
 * ```
 * @p count should not have null values; should not contain negative values;
 * and the sum of count elements should not overflow the size_type's limit.
 * It is undefined behavior if @p count has negative values or the sum overflows
 * and @p check_count is set to false.
 *
 * @throws cudf::logic_error if the data type of @p count is not size_type.
 * @throws cudf::logic_error if @p input_table and @p count have different
 * number of rows.
 * @throws cudf::logic_error if @p count has null values.
 * @throws cudf::logic_error if @p check_count is set to true and @p count
 * has negative values or the sum of @p count elements overflows.
 *
 * @param input_table Input table
 * @param count Non-nullable column of an integral type
 * @param check_count Whether to check count (negative values and overflow)
<<<<<<< HEAD
 * @param mr Device memory resource used to allocate the returned table
 * @return std::unique_ptr<table> The result table containing the repetitions
=======
 * @param mr Memory resource to allocate the result output table
 * @return The result table containing the repetitions
>>>>>>> e8c35524
 */
std::unique_ptr<table> repeat(
  table_view const& input_table,
  column_view const& count,
  bool check_count                    = false,
  rmm::mr::device_memory_resource* mr = rmm::mr::get_default_resource());

/**
 * @brief Repeat rows of a Table.
 *
 * Creates a new table by repeating @p count times the rows of @p input_table.
 * Example:
 * ```
 * in = [4,5,6]
 * count = 2
 * return = [4,4,5,5,6,6]
 * ```
 * @throws cudf::logic_error if the data type of @p count is not size_type.
 * @throws cudf::logic_error if @p count is invalid or @p count is negative.
 * @throws cudf::logic_error if @p input_table.num_rows() * @p count overflows
 * size_type.
 *
 * @param input_table Input table
 * @param count Non-null scalar of an integral type
<<<<<<< HEAD
 * @param mr Device memory resource used to allocate the returned table.
 * @return std::unique_ptr<table> The result table containing the repetitions
=======
 * @param mr Memory resource to allocate the result output table
 * @return The result table containing the repetitions
>>>>>>> e8c35524
 */
std::unique_ptr<table> repeat(
  table_view const& input_table,
  scalar const& count,
  rmm::mr::device_memory_resource* mr = rmm::mr::get_default_resource());

/**
 * @brief Fills a column with a sequence of value specified by an initial value and a step.
 *
 * Creates a new column and fills with @p size values starting at @p init and
 * incrementing by @p step, generating the sequence
 * [ init, init+step, init+2*step, ... init + (size - 1)*step]
 *
 * ```
 * size = 3
 * init = 0
 * step = 2
 * return = [0, 2, 4]
 * ```
 * @throws cudf::logic_error if @p init and @p @step are not the same type.
 * @throws cudf::logic_error if scalar types are not numeric.
 * @throws cudf::logic_error if @p size is < 0.
 *
 * @param size Size of the output column
 * @param init First value in the sequence
 * @param step Increment value
 * @param mr Device memory resource used to allocate the returned column
 * @return std::unique_ptr<column> The result table containing the sequence
 **/
std::unique_ptr<column> sequence(
  size_type size,
  scalar const& init,
  scalar const& step,
  rmm::mr::device_memory_resource* mr = rmm::mr::get_default_resource());

/**
 * @brief Fills a column with a sequence of value specified by an initial value and a step of 1.
 *
 * Creates a new column and fills with @p size values starting at @p init and
 * incrementing by 1, generating the sequence
 * [ init, init+1, init+2, ... init + (size - 1)]
 *
 * ```
 * size = 3
 * init = 0
 * return = [0, 1, 2]
 * ```
 * @throws cudf::logic_error if @p init is not numeric.
 * @throws cudf::logic_error if @p size is < 0.
 *
 * @param size Size of the output column
 * @param init First value in the sequence
 * @param mr Device memory resource used to allocate the returned column
 * @return std::unique_ptr<column> The result table containing the sequence
 **/
std::unique_ptr<column> sequence(
  size_type size,
  scalar const& init,
  rmm::mr::device_memory_resource* mr = rmm::mr::get_default_resource());

/** @} */  // end of group
}  // namespace experimental
}  // namespace cudf<|MERGE_RESOLUTION|>--- conflicted
+++ resolved
@@ -77,13 +77,8 @@
  * @param begin The starting index of the fill range (inclusive)
  * @param end The index of the last element in the fill range (exclusive)
  * @param value The scalar value to fill
-<<<<<<< HEAD
  * @param mr Device memory resource used to allocate the returned column
- * @return std::unique_ptr<column> The result output column
-=======
- * @param mr Memory resource to allocate the result output column
  * @return The result output column
->>>>>>> e8c35524
  */
 std::unique_ptr<column> fill(column_view const& input,
                              size_type begin,
@@ -118,13 +113,8 @@
  * @param input_table Input table
  * @param count Non-nullable column of an integral type
  * @param check_count Whether to check count (negative values and overflow)
-<<<<<<< HEAD
  * @param mr Device memory resource used to allocate the returned table
- * @return std::unique_ptr<table> The result table containing the repetitions
-=======
- * @param mr Memory resource to allocate the result output table
  * @return The result table containing the repetitions
->>>>>>> e8c35524
  */
 std::unique_ptr<table> repeat(
   table_view const& input_table,
@@ -149,13 +139,8 @@
  *
  * @param input_table Input table
  * @param count Non-null scalar of an integral type
-<<<<<<< HEAD
  * @param mr Device memory resource used to allocate the returned table.
- * @return std::unique_ptr<table> The result table containing the repetitions
-=======
- * @param mr Memory resource to allocate the result output table
  * @return The result table containing the repetitions
->>>>>>> e8c35524
  */
 std::unique_ptr<table> repeat(
   table_view const& input_table,
