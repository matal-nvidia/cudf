#=============================================================================
# Copyright (c) 2018-2019, NVIDIA CORPORATION.
#
# Licensed under the Apache License, Version 2.0 (the "License");
# you may not use this file except in compliance with the License.
# You may obtain a copy of the License at
#
#     http://www.apache.org/licenses/LICENSE-2.0
#
# Unless required by applicable law or agreed to in writing, software
# distributed under the License is distributed on an "AS IS" BASIS,
# WITHOUT WARRANTIES OR CONDITIONS OF ANY KIND, either express or implied.
# See the License for the specific language governing permissions and
# limitations under the License.
#=============================================================================
cmake_minimum_required(VERSION 3.12 FATAL_ERROR)

project(CUDA_DATAFRAME VERSION 0.11.0 LANGUAGES C CXX CUDA)

if(NOT CMAKE_CUDA_COMPILER)
  message(SEND_ERROR "CMake cannot locate a CUDA compiler")
endif(NOT CMAKE_CUDA_COMPILER)

###################################################################################################
# - build type ------------------------------------------------------------------------------------

# Set a default build type if none was specified
set(DEFAULT_BUILD_TYPE "Release")

if(NOT CMAKE_BUILD_TYPE AND NOT CMAKE_CONFIGURATION_TYPES)
  message(STATUS "Setting build type to '${DEFAULT_BUILD_TYPE}' since none specified.")
  set(CMAKE_BUILD_TYPE "${DEFAULT_BUILD_TYPE}" CACHE
      STRING "Choose the type of build." FORCE)
  # Set the possible values of build type for cmake-gui
  set_property(CACHE CMAKE_BUILD_TYPE PROPERTY STRINGS
    "Debug" "Release" "MinSizeRel" "RelWithDebInfo")
endif(NOT CMAKE_BUILD_TYPE AND NOT CMAKE_CONFIGURATION_TYPES)

###################################################################################################
# - compiler options ------------------------------------------------------------------------------

set(CMAKE_CXX_STANDARD 14)
set(CMAKE_C_COMPILER $ENV{CC})
set(CMAKE_CXX_COMPILER $ENV{CXX})
set(CMAKE_CXX_STANDARD_REQUIRED ON)

set(CMAKE_CUDA_STANDARD 14)
set(CMAKE_CUDA_STANDARD_REQUIRED ON)

if(CMAKE_COMPILER_IS_GNUCXX)
    set(CMAKE_CXX_FLAGS "${CMAKE_CXX_FLAGS} -Werror")

    option(CMAKE_CXX11_ABI "Enable the GLIBCXX11 ABI" ON)
    if(CMAKE_CXX11_ABI)
        message(STATUS "CUDF: Enabling the GLIBCXX11 ABI")
    else()
        message(STATUS "CUDF: Disabling the GLIBCXX11 ABI")
        set(CMAKE_C_FLAGS "${CMAKE_C_FLAGS} -D_GLIBCXX_USE_CXX11_ABI=0")
        set(CMAKE_CXX_FLAGS "${CMAKE_CXX_FLAGS} -D_GLIBCXX_USE_CXX11_ABI=0")
        set(CMAKE_CUDA_FLAGS "${CMAKE_CUDA_FLAGS} -Xcompiler -D_GLIBCXX_USE_CXX11_ABI=0")
    endif(CMAKE_CXX11_ABI)
endif(CMAKE_COMPILER_IS_GNUCXX)

if(CMAKE_CUDA_COMPILER_VERSION)
  # Compute the version. from  CMAKE_CUDA_COMPILER_VERSION
  string(REGEX REPLACE "([0-9]+)\\.([0-9]+).*" "\\1" CUDA_VERSION_MAJOR ${CMAKE_CUDA_COMPILER_VERSION})
  string(REGEX REPLACE "([0-9]+)\\.([0-9]+).*" "\\2" CUDA_VERSION_MINOR ${CMAKE_CUDA_COMPILER_VERSION})
  set(CUDA_VERSION "${CUDA_VERSION_MAJOR}.${CUDA_VERSION_MINOR}" CACHE STRING "Version of CUDA as computed from nvcc.")
  mark_as_advanced(CUDA_VERSION)
endif()

message(STATUS "CUDA_VERSION_MAJOR: ${CUDA_VERSION_MAJOR}")
message(STATUS "CUDA_VERSION_MINOR: ${CUDA_VERSION_MINOR}")
message(STATUS "CUDA_VERSION: ${CUDA_VERSION}")

# Always set this convenience variable
set(CUDA_VERSION_STRING "${CUDA_VERSION}")

# Auto-detect available GPU compute architectures
set(GPU_ARCHS "ALL" CACHE STRING
  "List of GPU architectures (semicolon-separated) to be compiled for. Pass 'ALL' if you want to compile for all supported GPU architectures. Empty string means to auto-detect the GPUs on the current system")

if("${GPU_ARCHS}" STREQUAL "")
  include(cmake/EvalGpuArchs.cmake)
  evaluate_gpu_archs(GPU_ARCHS)
endif()

if("${GPU_ARCHS}" STREQUAL "ALL")
  set(GPU_ARCHS "60")
  if((CUDA_VERSION_MAJOR EQUAL 9) OR (CUDA_VERSION_MAJOR GREATER 9))
    set(GPU_ARCHS "${GPU_ARCHS};70")
  endif()
  if((CUDA_VERSION_MAJOR EQUAL 10) OR (CUDA_VERSION_MAJOR GREATER 10))
    set(GPU_ARCHS "${GPU_ARCHS};75")
  endif()
endif()
message("GPU_ARCHS = ${GPU_ARCHS}")

foreach(arch ${GPU_ARCHS})
  set(CMAKE_CUDA_FLAGS "${CMAKE_CUDA_FLAGS} -gencode arch=compute_${arch},code=sm_${arch}")
endforeach()

list(GET GPU_ARCHS -1 ptx)
set(CMAKE_CUDA_FLAGS "${CMAKE_CUDA_FLAGS} -gencode arch=compute_${ptx},code=compute_${ptx}")

set(CMAKE_CUDA_FLAGS "${CMAKE_CUDA_FLAGS} --expt-extended-lambda --expt-relaxed-constexpr")

# set warnings as errors
# TODO: remove `no-maybe-unitialized` used to suppress warnings in rmm::exec_policy
set(CMAKE_CUDA_FLAGS "${CMAKE_CUDA_FLAGS} -Werror cross-execution-space-call -Xcompiler -Wall,-Werror")

# Option to enable line info in CUDA device compilation to allow introspection when profiling / memchecking
option(CMAKE_CUDA_LINEINFO "Enable the -lineinfo option for nvcc (useful for cuda-memcheck / profiler" OFF)
if(CMAKE_CUDA_LINEINFO)
    set(CMAKE_CUDA_FLAGS "${CMAKE_CUDA_FLAGS} -lineinfo")
endif(CMAKE_CUDA_LINEINFO)

# Debug options
if(CMAKE_BUILD_TYPE MATCHES Debug)
    message(STATUS "Building with debugging flags")
    set(CMAKE_CUDA_FLAGS "${CMAKE_CUDA_FLAGS} -G -Xcompiler -rdynamic")
endif(CMAKE_BUILD_TYPE MATCHES Debug)

# To apply RUNPATH to transitive dependencies (this is a temporary solution)
set(CMAKE_SHARED_LINKER_FLAGS "-Wl,--disable-new-dtags")
set(CMAKE_EXE_LINKER_FLAGS "-Wl,--disable-new-dtags")

# Build options
option(BUILD_SHARED_LIBS "Build shared libraries" ON)
option(BUILD_TESTS "Configure CMake to build tests" ON)
option(BUILD_BENCHMARKS "Configure CMake to build (google) benchmarks" OFF)

###################################################################################################
# - cmake modules ---------------------------------------------------------------------------------

set(CMAKE_MODULE_PATH "${CMAKE_CURRENT_SOURCE_DIR}/cmake/Modules/" ${CMAKE_MODULE_PATH})

include(FeatureSummary)
include(CheckIncludeFiles)
include(CheckLibraryExists)

###################################################################################################
# - conda environment -----------------------------------------------------------------------------

if("$ENV{CONDA_BUILD}" STREQUAL "1")
    set(CMAKE_SYSTEM_PREFIX_PATH "$ENV{BUILD_PREFIX};$ENV{PREFIX};${CMAKE_SYSTEM_PREFIX_PATH}")
    set(CONDA_INCLUDE_DIRS "$ENV{BUILD_PREFIX}/include" "$ENV{PREFIX}/include")
    set(CONDA_LINK_DIRS "$ENV{BUILD_PREFIX}/lib" "$ENV{PREFIX}/lib")
    message(STATUS "Conda build detected, CMAKE_SYSTEM_PREFIX_PATH set to: ${CMAKE_SYSTEM_PREFIX_PATH}")
elseif(DEFINED ENV{CONDA_PREFIX})
    set(CMAKE_SYSTEM_PREFIX_PATH "$ENV{CONDA_PREFIX};${CMAKE_SYSTEM_PREFIX_PATH}")
    set(CONDA_INCLUDE_DIRS "$ENV{CONDA_PREFIX}/include")
    set(CONDA_LINK_DIRS "$ENV{CONDA_PREFIX}/lib")
    message(STATUS "Conda environment detected, CMAKE_SYSTEM_PREFIX_PATH set to: ${CMAKE_SYSTEM_PREFIX_PATH}")
endif("$ENV{CONDA_BUILD}" STREQUAL "1")

###################################################################################################
# - find arrow ------------------------------------------------------------------------------------

message(STATUS "BUILDING ARROW")
include(ConfigureArrow)

if(ARROW_FOUND)
    message(STATUS "Apache Arrow found in ${ARROW_INCLUDE_DIR}")
else()
    message(FATAL_ERROR "Apache Arrow not found, please check your settings.")
endif(ARROW_FOUND)

###################################################################################################
# - find zlib -------------------------------------------------------------------------------------

find_package(ZLIB REQUIRED)

message(STATUS "ZLIB: ZLIB_LIBRARIES set to ${ZLIB_LIBRARIES}")
message(STATUS "ZLIB: ZLIB_INCLUDE_DIRS set to ${ZLIB_INCLUDE_DIRS}")

if(ZLIB_FOUND)
    message(STATUS "ZLib found in ${ZLIB_INCLUDE_DIRS}")
else()
    message(FATAL_ERROR "ZLib not found, please check your settings.")
endif(ZLIB_FOUND)

###################################################################################################
# - find boost ------------------------------------------------------------------------------------

# Don't look for a CMake configuration file
set(Boost_NO_BOOST_CMAKE ON)

find_package(
    Boost REQUIRED MODULE
    COMPONENTS filesystem
)

message(STATUS "BOOST: Boost_LIBRARIES set to ${Boost_LIBRARIES}")
message(STATUS "BOOST: Boost_INCLUDE_DIRS set to ${Boost_INCLUDE_DIRS}")

if(Boost_FOUND)
    message(STATUS "Boost found in ${Boost_INCLUDE_DIRS}")
else()
    message(FATAL_ERROR "Boost not found, please check your settings.")
endif(Boost_FOUND)

###################################################################################################
# - RMM -------------------------------------------------------------------------------------------

find_path(RMM_INCLUDE "rmm"
          HINTS "$ENV{RMM_ROOT}/include")

find_library(RMM_LIBRARY "rmm"
             HINTS "$ENV{RMM_ROOT}/lib" "$ENV{RMM_ROOT}/build")

message(STATUS "RMM: RMM_LIBRARY set to ${RMM_LIBRARY}")
message(STATUS "RMM: RMM_INCLUDE set to ${RMM_INCLUDE}")

add_library(rmm SHARED IMPORTED ${RMM_LIBRARY})
if(RMM_INCLUDE AND RMM_LIBRARY)
    set_target_properties(rmm PROPERTIES IMPORTED_LOCATION ${RMM_LIBRARY})
endif(RMM_INCLUDE AND RMM_LIBRARY)

###################################################################################################
# - DLPACK -------------------------------------------------------------------------------------------

find_path(
    DLPACK_INCLUDE "dlpack"
    HINTS "$ENV{DLPACK_ROOT}/include"
)

message(STATUS "DLPACK: DLPACK_INCLUDE set to ${DLPACK_INCLUDE}")

###################################################################################################
# - jitify ----------------------------------------------------------------------------------------

option(JITIFY_USE_CACHE "Use a file cache for JIT compiled kernels" ON)
if(JITIFY_USE_CACHE)
    message(STATUS "Using file cache for JIT compiled kernels")
    add_definitions("-DJITIFY_USE_CACHE -DCUDF_VERSION=${CMAKE_PROJECT_VERSION}")
endif(JITIFY_USE_CACHE)

###################################################################################################
# - add gtest -------------------------------------------------------------------------------------

if(BUILD_TESTS)
    include(CTest)
    include(ConfigureGoogleTest)

    if(GTEST_FOUND)
        message(STATUS "Google C++ Testing Framework (Google Test) found in ${GTEST_ROOT}")
        include_directories(${GTEST_INCLUDE_DIR})
        add_subdirectory(${CMAKE_SOURCE_DIR}/tests)
        add_subdirectory(${CMAKE_SOURCE_DIR}/custrings/tests)
    else()
        message(AUTHOR_WARNING "Google C++ Testing Framework (Google Test) not found: automated tests are disabled.")
    endif(GTEST_FOUND)
endif(BUILD_TESTS)

message(STATUS "CUDF_TEST_LIST set to: ${CUDF_TEST_LIST}")
message(STATUS "NVSTRINGS_TEST_LIST set to: ${NVSTRINGS_TEST_LIST}")

###################################################################################################
# - add google benchmark --------------------------------------------------------------------------

if(BUILD_BENCHMARKS)

  include(ConfigureGoogleBenchmark)

  if(GBENCH_FOUND)
    message(STATUS "Google C++ Benchmarking Framework (Google Benchmark) found in ${GBENCH_ROOT}")
    include_directories(${GBENCH_INCLUDE_DIR})
    add_subdirectory(${CMAKE_SOURCE_DIR}/benchmarks)
  else()
    message(AUTHOR_WARNING "Google C++ Benchmarking Framework (Google Benchmark) not found: automated tests are disabled.")
  endif(GBENCH_FOUND)

endif(BUILD_BENCHMARKS)

###################################################################################################
# - include paths ---------------------------------------------------------------------------------

if(CMAKE_CUDA_TOOLKIT_INCLUDE_DIRECTORIES)
	include_directories("${CMAKE_CUDA_TOOLKIT_INCLUDE_DIRECTORIES}")
endif(CMAKE_CUDA_TOOLKIT_INCLUDE_DIRECTORIES)

include_directories("${CMAKE_BINARY_DIR}/include"
                    "${CMAKE_SOURCE_DIR}/include"
                    "${CMAKE_SOURCE_DIR}/src"
                    "${CMAKE_SOURCE_DIR}/thirdparty/cub"
                    "${CMAKE_SOURCE_DIR}/thirdparty/jitify"
                    "${CMAKE_SOURCE_DIR}/thirdparty/libcudacxx/include"
                    "${ARROW_INCLUDE_DIR}"
                    "${FLATBUFFERS_INCLUDE_DIR}"
                    "${ZLIB_INCLUDE_DIRS}"
                    "${Boost_INCLUDE_DIRS}"
                    "${RMM_INCLUDE}"
                    "${DLPACK_INCLUDE}")

if(CONDA_INCLUDE_DIRS)
    include_directories("${CONDA_INCLUDE_DIRS}")
endif(CONDA_INCLUDE_DIRS)

###################################################################################################
# - library paths ---------------------------------------------------------------------------------

link_directories("${CMAKE_CUDA_IMPLICIT_LINK_DIRECTORIES}" # CMAKE_CUDA_IMPLICIT_LINK_DIRECTORIES is an undocumented/unsupported variable containing the link directories for nvcc
                 "${CMAKE_BINARY_DIR}/lib"
                 "${CMAKE_BINARY_DIR}"
                 "${FLATBUFFERS_LIBRARY_DIR}"
                 "${GTEST_LIBRARY_DIR}"
                 "${RMM_LIBRARY}")

if(CONDA_LINK_DIRS)
    link_directories("${CONDA_LINK_DIRS}")
endif(CONDA_LINK_DIRS)

###################################################################################################
# - library targets -------------------------------------------------------------------------------

add_library(libNVStrings
            custrings/strings/NVStrings.cu
            custrings/strings/NVStringsImpl.cu
            custrings/strings/array.cu
            custrings/strings/attrs.cu
            custrings/strings/case.cu
            custrings/strings/combine.cu
            custrings/strings/convert.cu
            custrings/strings/count.cu
            custrings/strings/datetime.cu
            custrings/strings/extract.cu
            custrings/strings/extract_record.cu
            custrings/strings/find.cu
            custrings/strings/findall.cu
            custrings/strings/findall_record.cu
            custrings/strings/modify.cu
            custrings/strings/pad.cu
            custrings/strings/replace.cu
            custrings/strings/replace_backref.cu
            custrings/strings/replace_multi.cu
            custrings/strings/split.cu
            custrings/strings/strip.cu
            custrings/strings/substr.cu
            custrings/strings/urlencode.cu
            custrings/util.cu
            custrings/regex/regexec.cpp
            custrings/regex/regcomp.cpp)

add_library(libNVCategory
            custrings/category/NVCategory.cu
            custrings/category/numeric_category.cu
            custrings/category/numeric_category_int.cu
            custrings/category/numeric_category_long.cu
            custrings/category/numeric_category_float.cu
            custrings/category/numeric_category_double.cu)

add_library(libNVText
            custrings/text/NVText.cu
            custrings/text/edit_distance.cu
            custrings/text/ngram.cu
            custrings/text/stemmer.cu
            custrings/text/tokens.cu
            custrings/util.cu)

add_library(cudf
            src/comms/ipc/ipc.cpp
            src/column/legacy/column.cpp
            src/column/legacy/context.cpp
            src/table/legacy/table.cpp
            src/strings/nvcategory_util.cpp
            src/join/legacy/joining.cu
            src/orderby/legacy/orderby.cu
            src/predicates/legacy/is_sorted.cu
            src/sort/is_sorted.cu
            src/sort/legacy/digitize.cu
            src/groupby/hash/legacy/groupby.cu
            src/groupby/sort/legacy/sort_helper.cu
            src/groupby/sort/legacy/groupby.cu
            src/groupby/legacy/groupby_without_aggregation.cu
            src/groupby/common/legacy/aggregation_requests.cpp
            src/rolling/legacy/rolling.cu
            src/rolling/legacy/jit/code/kernel.cpp
            src/rolling/legacy/jit/code/operation.cpp
            src/rolling/legacy/jit/util/type.cpp
            src/binaryop/legacy/binaryop.cpp
            src/binaryop/legacy/compiled/binary_ops.cu
            src/binaryop/legacy/jit/code/kernel.cpp
            src/binaryop/legacy/jit/code/operation.cpp
            src/binaryop/legacy/jit/code/traits.cpp
            src/binaryop/legacy/jit/util/operator.cpp
            src/binaryop/legacy/jit/util/type.cpp
            src/jit/legacy/type.cpp
            src/jit/parser.cpp
            src/jit/cache.cpp
            src/jit/launcher.cpp
            src/transform/legacy/transform.cpp
            src/transform/jit/code/kernel.cpp
            src/transform/legacy/nans_to_nulls.cu
            src/transform/transform.cpp
            src/bitmask/legacy/bitmask_ops.cu
            src/stream_compaction/legacy/apply_boolean_mask.cu
            src/stream_compaction/legacy/drop_nulls.cu
            src/stream_compaction/legacy/drop_duplicates.cu
            src/datetime/legacy/datetime_ops.cu
            src/datetime/datetime_util.cpp
            src/hash/legacy/hashing.cu
            src/quantiles/quantiles.cu
            src/quantiles/group_quantiles.cu
            src/reductions/legacy/reductions.cu
            src/reductions/legacy/min.cu
            src/reductions/legacy/max.cu
            src/reductions/legacy/any.cu
            src/reductions/legacy/all.cu
            src/reductions/legacy/sum.cu
            src/reductions/legacy/product.cu
            src/reductions/legacy/sum_of_squares.cu
            src/reductions/legacy/mean.cu
            src/reductions/legacy/var.cu
            src/reductions/legacy/std.cu
            src/reductions/legacy/group_std.cu
            src/reductions/legacy/scan.cu
            src/replace/legacy/replace.cu
	    src/replace/replace.cu
            src/reshape/stack.cu
            src/transpose/transpose.cu
            src/transpose/legacy/transpose.cu
            src/merge/legacy/merge.cu
            src/unary/null_ops.cu
            src/unary/legacy/math_ops.cu
            src/unary/legacy/cast_ops.cu
            src/unary/legacy/null_ops.cu
            src/io/legacy/cuio_common.cpp
            src/io/legacy/io_functions.cpp
            src/io/convert/csr/legacy/cudf_to_csr.cu
            src/io/convert/dlpack/legacy/cudf_dlpack.cpp
            src/io/avro/legacy/avro_reader_impl.cu
            src/io/avro/avro_gpu.cu
            src/io/avro/avro.cpp
            src/io/csv/legacy/csv_reader_impl.cu
            src/io/csv/legacy/csv_writer.cu
            src/io/csv/legacy/csv_gpu.cu
            src/io/json/legacy/json_reader_impl.cu
            src/io/orc/legacy/orc_reader_impl.cu
            src/io/orc/legacy/orc_writer_impl.cu
            src/io/orc/orc.cpp
            src/io/orc/timezone.cpp
            src/io/orc/stripe_data.cu
            src/io/orc/stripe_init.cu
            src/io/orc/stripe_enc.cu
            src/io/orc/dict_enc.cu
            src/io/parquet/page_data.cu
            src/io/parquet/page_hdr.cu
            src/io/parquet/legacy/parquet_reader_impl.cu
            src/io/parquet/parquet.cpp
            src/io/comp/cpu_unbz2.cpp
            src/io/comp/uncomp.cpp
            src/io/comp/brotli_dict.cpp
            src/io/comp/debrotli.cu
            src/io/comp/snap.cu
            src/io/comp/unsnap.cu
            src/io/comp/gpuinflate.cu
            src/io/utilities/datasource.cpp
            src/io/utilities/legacy/parsing_utils.cu
            src/utilities/legacy/cuda_utils.cu
            src/utilities/column_utils.cpp
	    src/copying/gather.cu
            src/utilities/legacy/error_utils.cpp
            src/utilities/nvtx/nvtx_utils.cpp
            src/utilities/nvtx/legacy/nvtx_utils.cpp
            src/copying/copy.cpp
            src/copying/slice.cpp
            src/copying/split.cpp
            src/copying/legacy/copy.cpp
            src/copying/legacy/gather.cu
            src/copying/legacy/scatter.cu
            src/copying/legacy/slice.cu
            src/copying/legacy/split.cu
            src/bitmask/legacy/legacy_bitmask.cpp
            src/copying/legacy/copy_range.cu
            src/filling/legacy/fill.cu
            src/filling/legacy/repeat.cu
            src/filling/legacy/tile.cu
            src/search/legacy/search.cu
            src/column/column.cu
            src/column/column_view.cpp
            src/column/column_device_view.cu
            src/column/column_factories.cpp
            src/table/table_view.cpp
            src/table/table_device_view.cu
            src/table/table.cpp
            src/bitmask/null_mask.cu
            src/sort/sort.cu
            src/column/legacy/interop.cpp
            src/strings/attributes.cu
<<<<<<< HEAD
            src/strings/copying/copying.cu
            src/strings/copying/concatenate.cu
            src/strings/sorting/sorting.cu
            src/strings/substring.cu
            src/strings/combine.cu
            src/strings/char_types/char_types.cu
=======
>>>>>>> 393a0206
            src/strings/case.cu
            src/strings/char_types/char_types.cu
            src/strings/combine.cu
            src/strings/convert/convert_integers.cu
            src/strings/convert/convert_booleans.cu
            src/strings/convert/convert_floats.cu
            src/strings/copying/copying.cu
            src/strings/filling/fill.cu
            src/strings/find.cu
            src/strings/strings_column_factories.cu
            src/strings/strings_column_view.cu
            src/strings/strings_scalar_factories.cpp
            src/strings/sorting/sorting.cu
            src/strings/substring.cu
            src/strings/utilities.cu
            src/scalar/scalar.cpp
            src/scalar/scalar_factories.cpp)

# Rename installation to proper names for later finding
set_target_properties(libNVStrings PROPERTIES OUTPUT_NAME "NVStrings")
set_target_properties(libNVCategory PROPERTIES OUTPUT_NAME "NVCategory")
set_target_properties(libNVText PROPERTIES OUTPUT_NAME "NVText")

# Override RPATH for cudf
set_target_properties(cudf PROPERTIES BUILD_RPATH "\$ORIGIN")

# Override RPATH for nvstrings
set_target_properties(libNVStrings PROPERTIES BUILD_RPATH "\$ORIGIN")
set_target_properties(libNVCategory PROPERTIES BUILD_RPATH "\$ORIGIN")
set_target_properties(libNVText PROPERTIES BUILD_RPATH "\$ORIGIN")

###################################################################################################
# - jitify ----------------------------------------------------------------------------------------

# Creates executable stringify and uses it to convert types.h to c-str for use in JIT code
add_executable(stringify "${CMAKE_SOURCE_DIR}/thirdparty/jitify/stringify.cpp")
execute_process(WORKING_DIRECTORY ${CMAKE_BINARY_DIR}
    COMMAND ${CMAKE_COMMAND} -E make_directory ${CMAKE_BINARY_DIR}/include)

add_custom_command(OUTPUT ${CMAKE_BINARY_DIR}/include/types.h.jit
                   WORKING_DIRECTORY ${CMAKE_CURRENT_SOURCE_DIR}/include
                   COMMAND ${CMAKE_BINARY_DIR}/stringify cudf/types.h > ${CMAKE_BINARY_DIR}/include/types.h.jit
                   COMMENT "Run stringify on header types.h to convert it to c-str for use in JIT compiled code"
                   DEPENDS stringify
                   MAIN_DEPENDENCY ${CMAKE_CURRENT_SOURCE_DIR}/include/cudf/types.h)

add_custom_command(OUTPUT ${CMAKE_BINARY_DIR}/include/types.hpp.jit
                   WORKING_DIRECTORY ${CMAKE_CURRENT_SOURCE_DIR}/include
                   COMMAND ${CMAKE_BINARY_DIR}/stringify cudf/types.hpp > ${CMAKE_BINARY_DIR}/include/types.hpp.jit
                   COMMENT "Run stringify on header types.hpp to convert it to c-str for use in JIT compiled code"
                   DEPENDS stringify
                   MAIN_DEPENDENCY ${CMAKE_CURRENT_SOURCE_DIR}/include/cudf/types.hpp)

add_custom_target(stringify_run DEPENDS
                  ${CMAKE_BINARY_DIR}/include/types.h.jit
                  ${CMAKE_BINARY_DIR}/include/types.hpp.jit)

add_dependencies(cudf stringify_run)

###################################################################################################
# - build options ---------------------------------------------------------------------------------

option(USE_NVTX "Build with NVTX support" ON)
if(USE_NVTX)
    message(STATUS "Using Nvidia Tools Extension")
    find_library(NVTX_LIBRARY nvToolsExt PATH ${CMAKE_CUDA_IMPLICIT_LINK_DIRECTORIES})
    target_link_libraries(cudf ${NVTX_LIBRARY})
    set(CMAKE_CXX_FLAGS "${CMAKE_CXX_FLAGS} -DUSE_NVTX")
endif(USE_NVTX)

option(HT_LEGACY_ALLOCATOR "Use the legacy allocator for hash tables" ON)
if(HT_LEGACY_ALLOCATOR)
    message(STATUS "Using legacy allocator for hash tables")
    set(CMAKE_CUDA_FLAGS "${CMAKE_CUDA_FLAGS} --define-macro HT_LEGACY_ALLOCATOR")
endif(HT_LEGACY_ALLOCATOR)

###################################################################################################
# - link libraries --------------------------------------------------------------------------------

# Get all the symbols from the Arrow CUDA Library for Cython
set(ARROW_CUDA_LIB_LINK -Wl,--whole-archive ${ARROW_CUDA_LIB} -Wl,--no-whole-archive)

# link targets for NVStrings
target_link_libraries(libNVStrings rmm cudart cuda)
target_link_libraries(libNVCategory libNVStrings rmm cudart cuda)
target_link_libraries(libNVText libNVStrings rmm cudart cuda)

# link targets for cuDF
target_link_libraries(cudf NVCategory NVStrings rmm ${ARROW_CUDA_LIB_LINK} ${ARROW_LIB} nvrtc cudart cuda ${ZLIB_LIBRARIES} ${Boost_LIBRARIES})

###################################################################################################
# - install targets -------------------------------------------------------------------------------

# install targets for NVStrings
install(TARGETS libNVStrings
        DESTINATION lib
        COMPONENT nvstrings)

install(TARGETS libNVCategory
        DESTINATION lib
        COMPONENT nvstrings)

install(TARGETS libNVText
        DESTINATION lib
        COMPONENT nvstrings)

install(DIRECTORY ${CMAKE_CURRENT_SOURCE_DIR}/include/nvstrings
        DESTINATION include
        COMPONENT nvstrings)

add_custom_target(nvstrings
                  DEPENDS libNVStrings libNVCategory libNVText)

# install targets for cuDF
install(TARGETS cudf
        DESTINATION lib
        COMPONENT cudf)
install(DIRECTORY ${CMAKE_CURRENT_SOURCE_DIR}/include/cudf
        DESTINATION include
        COMPONENT cudf)

add_custom_target(install_cudf
                  COMMAND "${CMAKE_COMMAND}" -DCOMPONENT=cudf -P "${CMAKE_BINARY_DIR}/cmake_install.cmake"
                  DEPENDS cudf)

if(BUILD_TESTS)
    add_dependencies(install_cudf cudftestutil)
endif(BUILD_TESTS)

add_custom_target(install_nvstrings
                  COMMAND "${CMAKE_COMMAND}" -DCOMPONENT=nvstrings -P "${CMAKE_BINARY_DIR}/cmake_install.cmake"
                  DEPENDS nvstrings)

add_custom_target(build_tests_cudf
                  DEPENDS ${CUDF_TEST_LIST})

add_custom_target(build_tests_nvstrings
                  DEPENDS ${NVSTRINGS_TEST_LIST})

add_custom_target(test_cudf
                  COMMAND ctest -E "NVSTRINGS"
                  DEPENDS build_tests_cudf)

add_custom_target(test_nvstrings
                  COMMAND ctest -R "NVSTRINGS"
                  DEPENDS build_tests_nvstrings)

###################################################################################################
# - make documentation ----------------------------------------------------------------------------

# doc targets for nvstrings
add_custom_command(OUTPUT NVSTRINGS_DOXYGEN
                   WORKING_DIRECTORY ${CMAKE_CURRENT_SOURCE_DIR}/custrings/doxygen
                   COMMAND doxygen Doxyfile
                   VERBATIM
)
add_custom_target(docs_nvstrings DEPENDS NVSTRINGS_DOXYGEN)

# doc targets for cuDF
add_custom_command(OUTPUT CUDF_DOXYGEN
                   WORKING_DIRECTORY ${CMAKE_CURRENT_SOURCE_DIR}/doxygen
                   COMMAND doxygen Doxyfile
                   VERBATIM)

add_custom_target(docs_cudf DEPENDS CUDF_DOXYGEN)<|MERGE_RESOLUTION|>--- conflicted
+++ resolved
@@ -474,7 +474,7 @@
             src/bitmask/legacy/legacy_bitmask.cpp
             src/copying/legacy/copy_range.cu
             src/filling/legacy/fill.cu
-            src/filling/legacy/repeat.cu
+            src/filling/legacy/repeat.cu789
             src/filling/legacy/tile.cu
             src/search/legacy/search.cu
             src/column/column.cu
@@ -488,15 +488,12 @@
             src/sort/sort.cu
             src/column/legacy/interop.cpp
             src/strings/attributes.cu
-<<<<<<< HEAD
             src/strings/copying/copying.cu
             src/strings/copying/concatenate.cu
             src/strings/sorting/sorting.cu
             src/strings/substring.cu
             src/strings/combine.cu
             src/strings/char_types/char_types.cu
-=======
->>>>>>> 393a0206
             src/strings/case.cu
             src/strings/char_types/char_types.cu
             src/strings/combine.cu
