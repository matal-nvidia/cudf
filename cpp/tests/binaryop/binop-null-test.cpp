--- conflicted
+++ resolved
@@ -25,37 +25,13 @@
 namespace test {
 namespace binop {
 struct BinaryOperationNullTest : public BinaryOperationTest {
-<<<<<<< HEAD
-    template <typename T>
-    auto make_random_wrapped_column(size_type size, mask_state state) {
-        cudf::test::UniformRandomGenerator<T> rand_gen(1, 10, detail::random_generator_incrementing_seed());
-        auto data_iter = make_data_iter(rand_gen);
-
-        switch (state) {
-        case mask_state::ALL_NULL : {
-            auto validity_iter = cudf::test::make_counting_transform_iterator(0,
-                [](auto row) { return false; });
-            return cudf::test::fixed_width_column_wrapper<T>(
-                data_iter, data_iter + size, validity_iter);
-        }
-        case mask_state::ALL_VALID : {
-            auto validity_iter = cudf::test::make_counting_transform_iterator(0,
-                [](auto row) { return true; });
-            return cudf::test::fixed_width_column_wrapper<T>(
-                data_iter, data_iter + size, validity_iter);
-        }
-        case mask_state::UNALLOCATED : {
-            return cudf::test::fixed_width_column_wrapper<T>(
-                data_iter, data_iter + size);
-        }
-        default:
-            CUDF_FAIL("Unknown mask state " + std::to_string(static_cast<int64_t>(state)));
-        }
-=======
   template <typename T>
   auto make_random_wrapped_column(size_type size, mask_state state)
   {
-    auto data_iter = make_data_iter();
+    cudf::test::UniformRandomGenerator<T> rand_gen(
+      1, 10, detail::random_generator_incrementing_seed());
+    auto data_iter = make_data_iter(rand_gen);
+
     switch (state) {
       case mask_state::ALL_NULL: {
         auto validity_iter =
@@ -73,10 +49,9 @@
         return cudf::test::fixed_width_column_wrapper<T>(data_iter, data_iter + size);
       }
       default: CUDF_FAIL("Unknown mask state " + std::to_string(static_cast<int64_t>(state)));
->>>>>>> eaea5102
     }
   }
-};
+};  // namespace binop
 
 TEST_F(BinaryOperationNullTest, Scalar_Null_Vector_Valid)
 {
@@ -232,6 +207,6 @@
   ASSERT_BINOP<TypeOut, TypeLhs, TypeRhs>(*out, lhs, rhs, ADD());
 }
 
-}  // namespace binop
 }  // namespace test
+}  // namespace cudf
 }  // namespace cudf