--- conflicted
+++ resolved
@@ -303,7 +303,6 @@
    *---------------------------------------------------------------------------**/
   fixed_width_column_wrapper(std::initializer_list<Element> elements,
                              std::initializer_list<bool> validity)
-<<<<<<< HEAD
       : fixed_width_column_wrapper{std::cbegin(elements), std::cend(elements),
                                    std::cbegin(validity)} {}
   /**---------------------------------------------------------------------------*
@@ -321,10 +320,6 @@
                              std::vector<bool> validity)
       : fixed_width_column_wrapper{std::cbegin(elements), std::cend(elements),
                                    std::cbegin(validity)} {}
-=======
-      : fixed_width_column_wrapper(std::cbegin(elements), std::cend(elements),
-                                   std::cbegin(validity)) {}
->>>>>>> 7a87503c
 
   /**---------------------------------------------------------------------------*
    * @brief Construct a nullable column from a list of fixed-width elements and
