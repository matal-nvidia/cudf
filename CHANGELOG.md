--- conflicted
+++ resolved
@@ -22,11 +22,8 @@
 - PR #2743 Add Java bindings for NVStrings timestamp2long as part of String ColumnVector casting
 - PR #2785 Add nvstrings Python docs
 - PR #2786 Add benchmarks option to root build.sh
-<<<<<<< HEAD
 - PR #2802 Add `cudf::repeat()` and `cudf.Series.repeat()`
-=======
 - PR #2773 Add Fisher's unbiased kurtosis and skew for Series/DataFrame
->>>>>>> 625a6088
 
 ## Improvements
 
