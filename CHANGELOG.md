
# cuDF 0.5.0 (Date TBD)

## New Features

- PR #411 added null support to gdf_order_by (new API) and cudf_table::sort
- PR #525 Added GitHub Issue templates for bugs, documentation, new features, and questions
- PR #501 CSV Reader: Add support for user-specified decimal point and thousands separator to read_csv_strings()
- PR #455 CSV Reader: Add support for user-specified decimal point and thousands separator to read_csv()
- PR #439 add `DataFrame.drop` method similar to pandas
- PR #505 CSV Reader: Add support for user-specified boolean values
- PR #350 Implemented Series replace function
- PR #490 Added print_env.sh script to gather relevant environment details when reporting cuDF issues.
- PR #474 add ZLIB-based GZIP/ZIP support to `read_csv()`
- PR #550 Add CI test script to check for style issues in PRs
- PR #558 Add CI scripts for cpu-based conda and gpu-based test builds
- PR #509 CSV Reader: Input CSV file can now be passed in as a text or a binary buffer

## Improvements

- PR #426 Removed sort-based groupby and refactored existing groupby APIs. Also improves C++/CUDA compile time.
- PR #454 Improve CSV reader docs and examples
- PR #465 Added templated C++ API for RMM to avoid explicit cast to `void**`
- PR #472 RMM: Created centralized rmm::device_vector alias and rmm::exec_policy

## Bug Fixes

<<<<<<< HEAD
- PR #569 CSV Reader: Fix days being off-by-one when parsing some dates
=======
- PR #531 CSV Reader: Fix incorrect parsing of quoted numbers
>>>>>>> d98faa51
- PR #465 Added templated C++ API for RMM to avoid explicit cast to `void**`
- PR #473 Added missing <random> include
- PR #478 CSV Reader: Add api support for auto column detection, header, mangle_dupe_cols, usecols
- PR #495 Updated README to correct where cffi pytest should be executed.
- PR #500 Improved the concurrent hash map class to support partitioned (multi-pass) hash table building.
- PR #501 Fix the intermittent segfault caused by the `thousands` and `compression` parameters in the csv reader
- PR #502 Simplify Dockerfile for local dev, eliminate old conda/pip envs
- PR #512 fix bug for `on` parameter in `DataFrame.merge` to allow for None or single column name
- PR #511 Updated python/cudf/bindings/join.pyx to fix cudf merge printing out dtypes.
- PR #513 `.gitignore` tweaks
- PR #521 Add `assert_eq` function for testing
- PR #537 Fix CMAKE_CUDA_STANDARD_REQURIED typo in CMakeLists.txt
- PR #545 Temporarily disable csv reader thousands test to prevent segfault (test re-enabled in PR #501)
- PR #559 Fix Assertion error while using `applymap` to change the output dtype
- PR #575 Update `print_env.sh` script to better handle missing commands

# cuDF 0.4.0 (05 Dec 2018)

## New Features

- PR #398 add pandas-compatible `DataFrame.shape()` and `Series.shape()`
- PR #394 New documentation feature "10 Minutes to cuDF"
- PR #361 CSV Reader: Add support for strings with delimiters

## Improvements

 - PR #436 Improvements for type_dispatcher and wrapper structs
 - PR #429 Add CHANGELOG.md (this file)
 - PR #266 use faster CUDA-accelerated DataFrame column/Series concatenation.
 - PR #379 new C++ `type_dispatcher` reduces code complexity in supporting many data types.
 - PR #349 Improve performance for creating columns from memoryview objects
 - PR #445 Update reductions to use type_dispatcher. Adds integer types support to sum_of_squares.
 - PR #448 Improve installation instructions in README.md
 - PR #456 Change default CMake build to Release, and added option for disabling compilation of tests

## Bug Fixes

 - PR #444 Fix csv_test CUDA too many resources requested fail.
 - PR #396 added missing output buffer in validity tests for groupbys.
 - PR #408 Dockerfile updates for source reorganization
 - PR #437 Add cffi to Dockerfile conda env, fixes "cannot import name 'librmm'"
 - PR #417 Fix `map_test` failure with CUDA 10
 - PR #414 Fix CMake installation include file paths
 - PR #418 Properly cast string dtypes to programmatic dtypes when instantiating columns
 - PR #427 Fix and tests for Concatenation illegal memory access with nulls


# cuDF 0.3.0 (23 Nov 2018)

## New Features

 - PR #336 CSV Reader string support

## Improvements

 - PR #354 source code refactored for better organization. CMake build system overhaul. Beginning of transition to Cython bindings.
 - PR #290 Add support for typecasting to/from datetime dtype
 - PR #323 Add handling pyarrow boolean arrays in input/out, add tests
 - PR #325 GDF_VALIDITY_UNSUPPORTED now returned for algorithms that don't support non-empty valid bitmasks
 - PR #381 Faster InputTooLarge Join test completes in ms rather than minutes.
 - PR #373 .gitignore improvements
 - PR #367 Doc cleanup & examples for DataFrame methods
 - PR #333 Add Rapids Memory Manager documentation
 - PR #321 Rapids Memory Manager adds file/line location logging and convenience macros
 - PR #334 Implement DataFrame `__copy__` and `__deepcopy__`
 - PR #271 Add NVTX ranges to pygdf
 - PR #311 Document system requirements for conda install

## Bug Fixes

 - PR #337 Retain index on `scale()` function
 - PR #344 Fix test failure due to PyArrow 0.11 Boolean handling
 - PR #364 Remove noexcept from managed_allocator;  CMakeLists fix for NVstrings
 - PR #357 Fix bug that made all series be considered booleans for indexing
 - PR #351 replace conda env configuration for developers
 - PRs #346 #360 Fix CSV reading of negative numbers
 - PR #342 Fix CMake to use conda-installed nvstrings
 - PR #341 Preserve categorical dtype after groupby aggregations
 - PR #315 ReadTheDocs build update to fix missing libcuda.so
 - PR #320 FIX out-of-bounds access error in reductions.cu
 - PR #319 Fix out-of-bounds memory access in libcudf count_valid_bits
 - PR #303 Fix printing empty dataframe


# cuDF 0.2.0 and cuDF 0.1.0

These were initial releases of cuDF based on previously separate pyGDF and libGDF libraries.
<|MERGE_RESOLUTION|>--- conflicted
+++ resolved
@@ -25,11 +25,8 @@
 
 ## Bug Fixes
 
-<<<<<<< HEAD
 - PR #569 CSV Reader: Fix days being off-by-one when parsing some dates
-=======
 - PR #531 CSV Reader: Fix incorrect parsing of quoted numbers
->>>>>>> d98faa51
 - PR #465 Added templated C++ API for RMM to avoid explicit cast to `void**`
 - PR #473 Added missing <random> include
 - PR #478 CSV Reader: Add api support for auto column detection, header, mangle_dupe_cols, usecols
