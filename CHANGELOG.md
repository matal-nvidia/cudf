# cuDF 0.11.0 (Date TBD)

## New Features
- PR #2905 Added `Series.median()` and null support for `Series.quantile()`
- PR #2930 JSON Reader: Support ARROW_RANDOM_FILE input
- PR #2956 Add `cudf::stack` and `cudf::tile`
- PR #2980 Added nvtext is_vowel/is_consonant functions
- PR #2987 Add `inplace` arg to `DataFrame.reset_index` and `Series`
- PR #3011 Added libcudf++ transition guide
- PR #3129 Add strings column factory from `std::vector`s
- PR #3054 Add parquet reader support for decimal data types
- PR #3022 adds DataFrame.astype for cuDF dataframes
- PR #2962 Add isnull(), notnull() and related functions
- PR #3025 Move search files to legacy
- PR #3068 Add `scalar` class
- PR #3094 Adding `any` and `all` support from libcudf
- PR #3130 Define and implement new `column_wrapper`
- PR #3143 Define and implement new copying APIs `slice` and `split`
- PR #3161 Move merge files to legacy
- PR #3079 Added support to write ORC files given a local path
- PR #3192 Add dtype param to cast `DataFrame` on init
- PR #3213 Port cuIO to libcudf++
- PR #3222 Add nvtext character tokenizer
- PR #3223 Java expose underlying buffers
- PR #3300 Add `DataFrame.insert`
- PR #3263 Define and implement new `valid_if`
- PR #3278 Add `to_host` utility to copy `column_view` to host
- PR #3087 Add new cudf::experimental bool8 wrapper
- PR #3219 Construct column from column_view
- PR #3229 Define and implement new search APIs
- PR #3308 java add API for memory usage callbacks
- PR #2691 Row-wise reduction and scan operations via CuPy
- PR #3291 Add normalize_nans_and_zeros
- PR #3187 Define and implement new replace APIs
- PR #3356 Add vertical concatenation for table/columns
- PR #3344 java split API
- PR #2791 Add `groupby.std()`
- PR #3368 Enable dropna argument in dask_cudf groupby
- PR #3298 add null replacement iterator for column_device_view
- PR #3297 Define and implement new groupby API.
- PR #3396 Update device_atomics with new bool8 and timestamp specializations
- PR #3411 Java host memory management API
- PR #3393 Implement df.cov and enable covariance/correlation in dask_cudf
- PR #3401 Add dask_cudf ORC writer (to_orc)
- PR #3331 Add copy_if_else
- PR #3427 Define and Implement new multi-search API
- PR #3442 Add Bool-index + Multi column + DataFrame support for set-item
- PR #3172 Define and implement new fill/repeat/copy_range APIs


## Improvements

- PR #2904 Move gpu decompressors to cudf::io namespace
- PR #2977 Moved old C++ test utilities to legacy directory.
- PR #2965 Fix slow orc reader perf with large uncompressed blocks
- PR #2995 Move JIT type utilities to legacy directory
- PR #2927 Add ``Table`` and ``TableView`` extension classes that wrap legacy cudf::table
- PR #3005 Renames `cudf::exp` namespace to `cudf::experimental`
- PR #3008 Make safe versions of `is_null` and `is_valid` in `column_device_view`
- PR #3026 Move fill and repeat files to legacy
- PR #3027 Move copying.hpp and related source to legacy folder
- PR #3014 Snappy decompression optimizations
- PR #3032 Use `asarray` to coerce indices to a NumPy array
- PR #2996 IO Readers: Replace `cuio::device_buffer` with `rmm::device_buffer`
- PR #3051 Specialized hash function for strings column
- PR #3065 Select and Concat for cudf::experimental::table
- PR #3080 Move `valid_if.cuh` to `legacy/`
- PR #3052 Moved replace.hpp functionality to legacy
- PR #3091 Move join files to legacy
- PR #3092 Implicitly init RMM if Java allocates before init
- PR #3029 Update gdf_ numeric types with stdint and move to cudf namespace
- PR #3052 Moved replace.hpp functionality to legacy
- PR #2955 Add cmake option to only build for present GPU architecture
- PR #3070 Move functions.h and related source to legacy
- PR #2951 Allow set_index to handle a list of column names
- PR #3093 Move groupby files to legacy
- PR #2988 Removing GIS functionality (now part of cuSpatial library)
- PR #3067 Java method to return size of device memory buffer
- PR #3083 Improved some binary operation tests to include null testing.
- PR #3084 Update to arrow-cpp and pyarrow 0.15.0
- PR #3071 Move cuIO to legacy
- PR #3126 Round 2 of snappy decompression optimizations
- PR #3046 Define and implement new copying APIs `empty_like` and `allocate_like`
- PR #3128 Support MultiIndex in DataFrame.join
- PR #2971 Added initial gather and scatter methods for strings_column_view
- PR #3133 Port NVStrings to cudf column: count_characters and count_bytes
- PR #2991 Added strings column functions concatenate and join_strings
<<<<<<< HEAD
- PR #3028 Port gather to libcudf++
=======
- PR #3028 Define and implement new `gather` APIs.
>>>>>>> d206d35f
- PR #3135 Add nvtx utilities to cudf::nvtx namespace
- PR #3021 Java host side concat of serialized buffers
- PR #3138 Move unary files to legacy
- PR #3170 Port NVStrings substring functions to cudf strings column
- PR #3159 Port NVStrings is-chars-types function to cudf strings column
- PR #3154 Make `table_view_base.column()` const and add `mutable_table_view.column()`
- PR #3175 Set cmake cuda version variables
- PR #3171 Move deprecated error macros to legacy
- PR #3191 Port NVStrings integer convert ops to cudf column
- PR #3189 Port NVStrings find ops to cudf column
- PR #3352 Port NVStrings convert float functions to cudf strings column
- PR #3193 Add cuPy as a formal dependency
- PR #3195 Support for zero columned `table_view`
- PR #3165 Java device memory size for string category
- PR #3205 Move transform files to legacy
- PR #3202 Rename and move error.hpp to public headers
- PR #2878 Use upstream merge code in dask_cudf
- PR #3217 Port NVStrings upper and lower case conversion functions
- PR #3350 Port NVStrings booleans convert functions
- PR #3231 Add `column::release()` to give up ownership of contents.
- PR #3157 Use enum class rather than enum for mask_allocation_policy
- PR #3232 Port NVStrings datetime conversion to cudf strings column
- PR #3136 Define and implement new transpose API
- PR #3237 Define and implement new transform APIs
- PR #3245 Move binaryop files to legacy
- PR #3241 Move stream_compaction files to legacy
- PR #3166 Move reductions to legacy
- PR #3261 Small cleanup: remove `== true`
- PR #3271 Update rmm API based on `rmm.reinitialize(...)` change
- PR #3266 Remove optional checks for CuPy
- PR #3268 Adding null ordering per column feature when sorting
- PR #3239 Adding floating point specialization to comparators for NaNs
- PR #3270 Move predicates files to legacy
- PR #3281 Add to_host specialization for strings in column test utilities
- PR #3282 Add `num_bitmask_words`
- PR #3252 Add new factory methods to include passing an existing null mask
- PR #3288 Make `bit.cuh` utilities usable from host code.
- PR #3287 Move rolling windows files to legacy
- PR #3182 Define and implement new unary APIs `is_null` and `is_not_null`
- PR #3314 Drop `cython` from run requirements
- PR #3301 Add tests for empty column wrapper.
- PR #3294 Update to arrow-cpp and pyarrow 0.15.1
- PR #3310 Add `row_hasher` and `element_hasher` utilities
- PR #3286 Clean up the starter code on README
<<<<<<< HEAD
- PR #3354 Port gather and scatter to libcudf++
=======
- PR #3354 Define and implement new `scatter` APIs
>>>>>>> d206d35f
- PR #3322 Port NVStrings pad operations to cudf strings column
- PR #3345 Add cache member for number of characters in string_view class
- PR #3299 Define and implement new `is_sorted` APIs
- PR #3328 Partition by stripes in dask_cudf ORC reader
- PR #3243 Use upstream join code in dask_cudf
- PR #3371 Add `select` method to `table_view`
- PR #3309 Add java and JNI bindings for search bounds
- PR #3380 Concatenate columns of strings
- PR #3382 Add fill function for strings column
- PR #3391 Move device_atomics_tests.cu files to legacy
- PR #3303 Define and implement new stream compaction APIs `copy_if`, `drop_nulls`,
           `apply_boolean_mask`, `drop_duplicate` and `unique_count`.
- PR #3387 Strings column gather function
- PR #3440 Strings column scatter function
- PR #3389 Move quantiles.hpp + group_quantiles.hpp files to legacy
- PR #3397 Port unary cast to libcudf++
- PR #3398 Move reshape.hpp files to legacy
- PR #3425 Strings column copy_if_else implementation
- PR #3422 Move utilities to legacy
- PR #3201 Define and implement new datetime_ops APIs
<<<<<<< HEAD
- PR #3448 Port scatter_to_tables to libcudf++
=======
- PR #3462 Add `make_empty_column` and update `empty_like`.
- PR #3214 Define and implement new unary operations APIs
>>>>>>> d206d35f

## Bug Fixes

- PR #2895 Fixed dask_cudf group_split behavior to handle upstream rearrange_by_divisions
- PR #3048 Support for zero columned tables
- PR #3030 Fix snappy decoding regression in PR #3014
- PR #3041 Fixed exp to experimental namespace name change issue
- PR #3056 Add additional cmake hint for finding local build of RMM files
- PR #3060 Move copying.hpp includes to legacy
- PR #3139 Fixed java RMM auto initalization
- PR #3141 Java fix for relocated IO headers
- PR #3149 Rename column_wrapper.cuh to column_wrapper.hpp
- PR #3168 Fix mutable_column_device_view head const_cast
- PR #3199 Update JNI includes for legacy moves
- PR #3204 ORC writer: Fix ByteRLE encoding of NULLs
- PR #2994 Fix split_out-support but with hash_object_dispatch
- PR #3212 Fix string to date casting when format is not specified
- PR #3218 Fixes `row_lexicographic_comparator` issue with handling two tables
- PR #3228 Default initialize RMM when Java native dependencies are loaded
- PR #3012 replacing instances of `to_gpu_array` with `mem`
- PR #3236 Fix Numba 0.46+/CuPy 6.3 interface compatibility
- PR #3276 Update JNI includes for legacy moves
- PR #3256 Fix orc writer crash with multiple string columns
- PR #3211 Fix breaking change caused by rapidsai/rmm#167
- PR #3265 Fix dangling pointer in `is_sorted`
- PR #3267 ORC writer: fix incorrect ByteRLE encoding of long literal runs
- PR #3277 Fix invalid reference to deleted temporary in `is_sorted`.
- PR #3274 ORC writer: fix integer RLEv2 mode2 unsigned base value encoding
- PR #3279 Fix shutdown hang issues with pinned memory pool init executor
- PR #3280 Invalid children check in mutable_column_device_view
- PR #3289 fix java memory usage API for empty columns
- PR #3293 Fix loading of csv files zipped on MacOS (disabled zip min version check)
- PR #3295 Fix storing storing invalid RMM exec policies.
- PR #3307 Add pd.RangeIndex to from_pandas to fix dask_cudf meta_nonempty bug
- PR #3313 Fix public headers including non-public headers
- PR #3318 Revert arrow to 0.15.0 temporarily to unblock downstream projects CI
- PR #3317 Fix index-argument bug in dask_cudf parquet reader
- PR #3323 Fix `insert` non-assert test case
- PR #3341 Fix `Series` constructor converting NoneType to "None"
- PR #3326 Fix and test for detail::gather map iterator type inference
- PR #3334 Remove zero-size exception check from make_strings_column factories
- PR #3333 Fix compilation issues with `constexpr` functions not marked `__device__`
- PR #3340 Make all benchmarks use cudf base fixture to initialize RMM pool
- PR #3337 Fix Java to pad validity buffers to 64-byte boundary
- PR #3362 Fix `find_and_replace` upcasting series for python scalars and lists
- PR #3357 Disabling `column_view` iterators for non fixed-width types
- PR #3383 Fix : properly compute null counts for rolling_window.
- PR #3386 Removing external includes from `column_view.hpp`
- PR #3369 Add write_partition to dask_cudf to fix to_parquet bug
- PR #3388 Support getitem with bools when DataFrame has a MultiIndex
- PR #3408 Fix String and Column (De-)Serialization
- PR #3372 Fix dask-distributed scatter_by_map bug
- PR #3419 Fix a bug in parse_into_parts (incomplete input causing walking past the end of string).
- PR #3413 Fix dask_cudf read_csv file-list bug
- PR #3416 Fix memory leak in ColumnVector when pulling strings off the GPU
- PR #3424 Fix benchmark build by adding libcudacxx to benchmark's CMakeLists.txt
- PR #3435 Fix diff and shift for empty series
- PR #3439 Fix index-name bug in StringColumn concat
- PR #3445 Fix ORC Writer default stripe size
- PR #3459 Fix printing of invalid entries
- PR #3468 Fix memory leak issue in `drop_duplicates`
- PR #3474 Fix small doc error in capitalize Docs

# cuDF 0.10.0 (16 Oct 2019)

## New Features

- PR #2423 Added `groupby.quantile()`
- PR #2522 Add Java bindings for NVStrings backed upper and lower case mutators
- PR #2605 Added Sort based groupby in libcudf
- PR #2607 Add Java bindings for parsing JSON
- PR #2629 Add dropna= parameter to groupby
- PR #2585 ORC & Parquet Readers: Remove millisecond timestamp restriction
- PR #2507 Add GPU-accelerated ORC Writer
- PR #2559 Add Series.tolist()
- PR #2653 Add Java bindings for rolling window operations
- PR #2480 Merge `custreamz` codebase into `cudf` repo
- PR #2674 Add __contains__ for Index/Series/Column
- PR #2635 Add support to read from remote and cloud sources like s3, gcs, hdfs
- PR #2722 Add Java bindings for NVTX ranges
- PR #2702 Add make_bool to dataset generation functions
- PR #2394 Move `rapidsai/custrings` into `cudf`
- PR #2734 Final sync of custrings source into cudf
- PR #2724 Add libcudf support for __contains__
- PR #2777 Add python bindings for porter stemmer measure functionality
- PR #2781 Add issorted to is_monotonic
- PR #2685 Add cudf::scatter_to_tables and cython binding
- PR #2743 Add Java bindings for NVStrings timestamp2long as part of String ColumnVector casting
- PR #2785 Add nvstrings Python docs
- PR #2786 Add benchmarks option to root build.sh
- PR #2802 Add `cudf::repeat()` and `cudf.Series.repeat()`
- PR #2773 Add Fisher's unbiased kurtosis and skew for Series/DataFrame
- PR #2748 Parquet Reader: Add option to specify loading of PANDAS index
- PR #2807 Add scatter_by_map to DataFrame python API
- PR #2836 Add nvstrings.code_points method
- PR #2844 Add Series/DataFrame notnull
- PR #2858 Add GTest type list utilities
- PR #2870 Add support for grouping by Series of arbitrary length
- PR #2719 Series covariance and Pearson correlation
- PR #2207 Beginning of libcudf overhaul: introduce new column and table types
- PR #2869 Add `cudf.CategoricalDtype`
- PR #2838 CSV Reader: Support ARROW_RANDOM_FILE input
- PR #2655 CuPy-based Series and Dataframe .values property
- PR #2803 Added `edit_distance_matrix()` function to calculate pairwise edit distance for each string on a given nvstrings object.
- PR #2811 Start of cudf strings column work based on 2207
- PR #2872 Add Java pinned memory pool allocator
- PR #2969 Add findAndReplaceAll to ColumnVector
- PR #2814 Add Datetimeindex.weekday
- PR #2999 Add timestamp conversion support for string categories
- PR #2918 Add cudf::column timestamp wrapper types

## Improvements

- PR #2578 Update legacy_groupby to use libcudf group_by_without_aggregation
- PR #2581 Removed `managed` allocator from hash map classes.
- PR #2571 Remove unnecessary managed memory from gdf_column_concat
- PR #2648 Cython/Python reorg
- PR #2588 Update Series.append documentation
- PR #2632 Replace dask-cudf set_index code with upstream
- PR #2682 Add cudf.set_allocator() function for easier allocator init
- PR #2642 Improve null printing and testing
- PR #2747 Add missing Cython headers / cudftestutil lib to conda package for cuspatial build
- PR #2706 Compute CSV format in device code to speedup performance
- PR #2673 Add support for np.longlong type
- PR #2703 move dask serialization dispatch into cudf
- PR #2728 Add YYMMDD to version tag for nightly conda packages
- PR #2729 Handle file-handle input in to_csv
- PR #2741 CSV Reader: Move kernel functions into its own file
- PR #2766 Improve nvstrings python cmake flexibility
- PR #2756 Add out_time_unit option to csv reader, support timestamp resolutions
- PR #2771 Stopgap alias for to_gpu_matrix()
- PR #2783 Support mapping input columns to function arguments in apply kernels
- PR #2645 libcudf unique_count for Series.nunique
- PR #2817 Dask-cudf: `read_parquet` support for remote filesystems
- PR #2823 improve java data movement debugging
- PR #2806 CSV Reader: Clean-up row offset operations
- PR #2640 Add dask wait/persist exmaple to 10 minute guide
- PR #2828 Optimizations of kernel launch configuration for `DataFrame.apply_rows` and `DataFrame.apply_chunks`
- PR #2831 Add `column` argument to `DataFrame.drop`
- PR #2775 Various optimizations to improve __getitem__ and __setitem__ performance
- PR #2810 cudf::allocate_like can optionally always allocate a mask.
- PR #2833 Parquet reader: align page data allocation sizes to 4-bytes to satisfy cuda-memcheck
- PR #2832 Using the new Python bindings for UCX
- PR #2856 Update group_split_cudf to use scatter_by_map
- PR #2890 Optionally keep serialized table data on the host.
- PR #2778 Doc: Updated and fixed some docstrings that were formatted incorrectly.
- PR #2830 Use YYMMDD tag in custreamz nightly build
- PR #2875 Java: Remove synchronized from register methods in MemoryCleaner
- PR #2887 Minor snappy decompression optimization
- PR #2899 Use new RMM API based on Cython
- PR #2788 Guide to Python UDFs
- PR #2919 Change java API to use operators in groupby namespace
- PR #2909 CSV Reader: Avoid row offsets host vector default init
- PR #2834 DataFrame supports setting columns via attribute syntax `df.x = col`
- PR #3147 DataFrame can be initialized from rows via list of tuples

## Bug Fixes

- PR #2584 ORC Reader: fix parsing of `DECIMAL` index positions
- PR #2619 Fix groupby serialization/deserialization
- PR #2614 Update Java version to match
- PR #2601 Fixes nlargest(1) issue in Series and Dataframe
- PR #2610 Fix a bug in index serialization (properly pass DeviceNDArray)
- PR #2621 Fixes the floordiv issue of not promoting float type when rhs is 0
- PR #2611 Types Test: fix static casting from negative int to string
- PR #2618 IO Readers: Fix datasource memory map failure for multiple reads
- PR #2628 groupby_without_aggregation non-nullable input table produces non-nullable output
- PR #2615 fix string category partitioning in java API
- PR #2641 fix string category and timeunit concat in the java API
- PR #2649 Fix groupby issue resulting from column_empty bug
- PR #2658 Fix astype() for null categorical columns
- PR #2660 fix column string category and timeunit concat in the java API
- PR #2664 ORC reader: fix `skip_rows` larger than first stripe
- PR #2654 Allow Java gdfOrderBy to work with string categories
- PR #2669 AVRO reader: fix non-deterministic output
- PR #2668 Update Java bindings to specify timestamp units for ORC and Parquet readers
- PR #2679 AVRO reader: fix cuda errors when decoding compressed streams
- PR #2692 Add concatenation for data-frame with different headers (empty and non-empty)
- PR #2651 Remove nvidia driver installation from ci/cpu/build.sh
- PR #2697 Ensure csv reader sets datetime column time units
- PR #2698 Return RangeIndex from contiguous slice of RangeIndex
- PR #2672 Fix null and integer handling in round
- PR #2704 Parquet Reader: Fix crash when loading string column with nulls
- PR #2725 Fix Jitify issue with running on Turing using CUDA version < 10
- PR #2731 Fix building of benchmarks
- PR #2738 Fix java to find new NVStrings locations
- PR #2736 Pin Jitify branch to v0.10 version
- PR #2742 IO Readers: Fix possible silent failures when creating `NvStrings` instance
- PR #2753 Fix java quantile API calls
- PR #2762 Fix validity processing for time in java
- PR #2796 Fix handling string slicing and other nvstrings delegated methods with dask
- PR #2769 Fix link to API docs in README.md
- PR #2772 Handle multiindex pandas Series #2772
- PR #2749 Fix apply_rows/apply_chunks pessimistic null mask to use in_cols null masks only
- PR #2752 CSV Reader: Fix exception when there's no rows to process
- PR #2716 Added Exception for `StringMethods` in string methods
- PR #2787 Fix Broadcasting `None` to `cudf-series`
- PR #2794 Fix async race in NVCategory::get_value and get_value_bounds
- PR #2795 Fix java build/cast error
- PR #2496 Fix improper merge of two dataframes when names differ
- PR #2824 Fix issue with incorrect result when Numeric Series replace is called several times
- PR #2751 Replace value with null
- PR #2765 Fix Java inequality comparisons for string category
- PR #2818 Fix java join API to use new C++ join API
- PR #2841 Fix nvstrings.slice and slice_from for range (0,0)
- PR #2837 Fix join benchmark
- PR #2809 Add hash_df and group_split dispatch functions for dask
- PR #2843 Parquet reader: fix skip_rows when not aligned with page or row_group boundaries
- PR #2851 Deleted existing dask-cudf/record.txt
- PR #2854 Fix column creation from ephemeral objects exposing __cuda_array_interface__
- PR #2860 Fix boolean indexing when the result is a single row
- PR #2859 Fix tail method issue for string columns
- PR #2852 Fixed `cumsum()` and `cumprod()` on boolean series.
- PR #2865 DaskIO: Fix `read_csv` and `read_orc` when input is list of files
- PR #2750 Fixed casting values to cudf::bool8 so non-zero values always cast to true
- PR #2873 Fixed dask_cudf read_partition bug by generating ParquetDatasetPiece
- PR #2850 Fixes dask_cudf.read_parquet on partitioned datasets
- PR #2896 Properly handle `axis` string keywords in `concat`
- PR #2926 Update rounding algorithm to avoid using fmod
- PR #2968 Fix Java dependency loading when using NVTX
- PR #2963 Fix ORC writer uncompressed block indexing
- PR #2928 CSV Reader: Fix using `byte_range` for large datasets
- PR #2983 Fix sm_70+ race condition in gpu_unsnap
- PR #2964 ORC Writer: Segfault when writing mixed numeric and string columns
- PR #3007 Java: Remove unit test that frees RMM invalid pointer
- PR #3009 Fix orc reader RLEv2 patch position regression from PR #2507
- PR #3002 Fix CUDA invalid configuration errors reported after loading an ORC file without data
- PR #3035 Update update-version.sh for new docs locations
- PR #3038 Fix uninitialized stream parameter in device_table deleter
- PR #3064 Fixes groupby performance issue
- PR #3061 Add rmmInitialize to nvstrings gtests
- PR #3058 Fix UDF doc markdown formatting
- PR #3059 Add nvstrings python build instructions to contributing.md


# cuDF 0.9.0 (21 Aug 2019)

## New Features

- PR #1993 Add CUDA-accelerated series aggregations: mean, var, std
- PR #2111 IO Readers: Support memory buffer, file-like object, and URL inputs
- PR #2012 Add `reindex()` to DataFrame and Series
- PR #2097 Add GPU-accelerated AVRO reader
- PR #2098 Support binary ops on DFs and Series with mismatched indices
- PR #2160 Merge `dask-cudf` codebase into `cudf` repo
- PR #2149 CSV Reader: Add `hex` dtype for explicit hexadecimal parsing
- PR #2156 Add `upper_bound()` and `lower_bound()` for libcudf tables and `searchsorted()` for cuDF Series
- PR #2158 CSV Reader: Support single, non-list/dict argument for `dtype`
- PR #2177 CSV Reader: Add `parse_dates` parameter for explicit date inference
- PR #1744 cudf::apply_boolean_mask and cudf::drop_nulls support for cudf::table inputs (multi-column)
- PR #2196 Add `DataFrame.dropna()`
- PR #2197 CSV Writer: add `chunksize` parameter for `to_csv`
- PR #2215 `type_dispatcher` benchmark
- PR #2179 Add Java quantiles
- PR #2157 Add __array_function__ to DataFrame and Series
- PR #2212 Java support for ORC reader
- PR #2224 Add DataFrame isna, isnull, notna functions
- PR #2236 Add Series.drop_duplicates
- PR #2105 Add hash-based join benchmark
- PR #2316 Add unique, nunique, and value_counts for datetime columns
- PR #2337 Add Java support for slicing a ColumnVector
- PR #2049 Add cudf::merge (sorted merge)
- PR #2368 Full cudf+dask Parquet Support
- PR #2380 New cudf::is_sorted checks whether cudf::table is sorted
- PR #2356 Java column vector standard deviation support
- PR #2221 MultiIndex full indexing - Support iloc and wildcards for loc
- PR #2429 Java support for getting length of strings in a ColumnVector
- PR #2415 Add `value_counts` for series of any type
- PR #2446 Add __array_function__ for index
- PR #2437 ORC reader: Add 'use_np_dtypes' option
- PR #2382 Add CategoricalAccessor add, remove, rename, and ordering methods
- PR #2464 Native implement `__cuda_array_interface__` for Series/Index/Column objects
- PR #2425 Rolling window now accepts array-based user-defined functions
- PR #2442 Add __setitem__
- PR #2449 Java support for getting byte count of strings in a ColumnVector
- PR #2492 Add groupby.size() method
- PR #2358 Add cudf::nans_to_nulls: convert floating point column into bitmask
- PR #2489 Add drop argument to set_index
- PR #2491 Add Java bindings for ORC reader 'use_np_dtypes' option
- PR #2213 Support s/ms/us/ns DatetimeColumn time unit resolutions
- PR #2536 Add _constructor properties to Series and DataFrame

## Improvements

- PR #2103 Move old `column` and `bitmask` files into `legacy/` directory
- PR #2109 added name to Python column classes
- PR #1947 Cleanup serialization code
- PR #2125 More aggregate in java API
- PR #2127 Add in java Scalar tests
- PR #2088 Refactor of Python groupby code
- PR #2130 Java serialization and deserialization of tables.
- PR #2131 Chunk rows logic added to csv_writer
- PR #2129 Add functions in the Java API to support nullable column filtering
- PR #2165 made changes to get_dummies api for it to be available in MethodCache
- PR #2171 Add CodeCov integration, fix doc version, make --skip-tests work when invoking with source
- PR #2184 handle remote orc files for dask-cudf
- PR #2186 Add `getitem` and `getattr` style access to Rolling objects
- PR #2168 Use cudf.Column for CategoricalColumn's categories instead of a tuple
- PR #2193 DOC: cudf::type_dispatcher documentation for specializing dispatched functors
- PR #2199 Better java support for appending strings
- PR #2176 Added column dtype support for datetime, int8, int16 to csv_writer
- PR #2209 Matching `get_dummies` & `select_dtypes` behavior to pandas
- PR #2217 Updated Java bindings to use the new groupby API
- PR #2214 DOC: Update doc instructions to build/install `cudf` and `dask-cudf`
- PR #2220 Update Java bindings for reduction rename
- PR #2232 Move CodeCov upload from build script to Jenkins
- PR #2225 refactor to use libcudf for gathering columns in dataframes
- PR #2293 Improve join performance (faster compute_join_output_size)
- PR #2300 Create separate dask codeowners for dask-cudf codebase
- PR #2304 gdf_group_by_without_aggregations returns gdf_column
- PR #2309 Java readers: remove redundant copy of result pointers
- PR #2307 Add `black` and `isort` to style checker script
- PR #2345 Restore removal of old groupby implementation
- PR #2342 Improve `astype()` to operate all ways
- PR #2329 using libcudf cudf::copy for column deep copy
- PR #2344 DOC: docs on code formatting for contributors
- PR #2376 Add inoperative axis= and win_type= arguments to Rolling()
- PR #2378 remove dask for (de-)serialization of cudf objects
- PR #2353 Bump Arrow and Dask versions
- PR #2377 Replace `standard_python_slice` with just `slice.indices()`
- PR #2373 cudf.DataFrame enchancements & Series.values support
- PR #2392 Remove dlpack submodule; make cuDF's Cython API externally accessible
- PR #2430 Updated Java bindings to use the new unary API
- PR #2406 Moved all existing `table` related files to a `legacy/` directory
- PR #2350 Performance related changes to get_dummies
- PR #2420 Remove `cudautils.astype` and replace with `typecast.apply_cast`
- PR #2456 Small improvement to typecast utility
- PR #2458 Fix handling of thirdparty packages in `isort` config
- PR #2459 IO Readers: Consolidate all readers to use `datasource` class
- PR #2475 Exposed type_dispatcher.hpp, nvcategory_util.hpp and wrapper_types.hpp in the include folder
- PR #2484 Enabled building libcudf as a static library
- PR #2453 Streamline CUDA_REL environment variable
- PR #2483 Bundle Boost filesystem dependency in the Java jar
- PR #2486 Java API hash functions
- PR #2481 Adds the ignore_null_keys option to the java api
- PR #2490 Java api: support multiple aggregates for the same column
- PR #2510 Java api: uses table based apply_boolean_mask
- PR #2432 Use pandas formatting for console, html, and latex output
- PR #2573 Bump numba version to 0.45.1
- PR #2606 Fix references to notebooks-contrib

## Bug Fixes

- PR #2086 Fixed quantile api behavior mismatch in series & dataframe
- PR #2128 Add offset param to host buffer readers in java API.
- PR #2145 Work around binops validity checks for java
- PR #2146 Work around unary_math validity checks for java
- PR #2151 Fixes bug in cudf::copy_range where null_count was invalid
- PR #2139 matching to pandas describe behavior & fixing nan values issue
- PR #2161 Implicitly convert unsigned to signed integer types in binops
- PR #2154 CSV Reader: Fix bools misdetected as strings dtype
- PR #2178 Fix bug in rolling bindings where a view of an ephemeral column was being taken
- PR #2180 Fix issue with isort reordering `importorskip` below imports depending on them
- PR #2187 fix to honor dtype when numpy arrays are passed to columnops.as_column
- PR #2190 Fix issue in astype conversion of string column to 'str'
- PR #2208 Fix issue with calling `head()` on one row dataframe
- PR #2229 Propagate exceptions from Cython cdef functions
- PR #2234 Fix issue with local build script not properly building
- PR #2223 Fix CUDA invalid configuration errors reported after loading small compressed ORC files
- PR #2162 Setting is_unique and is_monotonic-related attributes
- PR #2244 Fix ORC RLEv2 delta mode decoding with nonzero residual delta width
- PR #2297 Work around `var/std` unsupported only at debug build
- PR #2302 Fixed java serialization corner case
- PR #2355 Handle float16 in binary operations
- PR #2311 Fix copy behaviour for GenericIndex
- PR #2349 Fix issues with String filter in java API
- PR #2323 Fix groupby on categoricals
- PR #2328 Ensure order is preserved in CategoricalAccessor._set_categories
- PR #2202 Fix issue with unary ops mishandling empty input
- PR #2326 Fix for bug in DLPack when reading multiple columns
- PR #2324 Fix cudf Docker build
- PR #2325 Fix ORC RLEv2 patched base mode decoding with nonzero patch width
- PR #2235 Fix get_dummies to be compatible with dask
- PR #2332 Zero initialize gdf_dtype_extra_info
- PR #2355 Handle float16 in binary operations
- PR #2360 Fix missing dtype handling in cudf.Series & columnops.as_column
- PR #2364 Fix quantile api and other trivial issues around it
- PR #2361 Fixed issue with `codes` of CategoricalIndex
- PR #2357 Fixed inconsistent type of index created with from_pandas vs direct construction
- PR #2389 Fixed Rolling __getattr__ and __getitem__ for offset based windows
- PR #2402 Fixed bug in valid mask computation in cudf::copy_if (apply_boolean_mask)
- PR #2401 Fix to a scalar datetime(of type Days) issue
- PR #2386 Correctly allocate output valids in groupby
- PR #2411 Fixed failures on binary op on single element string column
- PR #2422 Fix Pandas logical binary operation incompatibilites
- PR #2447 Fix CodeCov posting build statuses temporarily
- PR #2450 Fix erroneous null handling in `cudf.DataFrame`'s `apply_rows`
- PR #2470 Fix issues with empty strings and string categories (Java)
- PR #2471 Fix String Column Validity.
- PR #2481 Fix java validity buffer serialization
- PR #2485 Updated bytes calculation to use size_t to avoid overflow in column concat
- PR #2461 Fix groupby multiple aggregations same column
- PR #2514 Fix cudf::drop_nulls threshold handling in Cython
- PR #2516 Fix utilities include paths and meta.yaml header paths
- PR #2517 Fix device memory leak in to_dlpack tensor deleter
- PR #2431 Fix local build generated file ownerships
- PR #2511 Added import of orc, refactored exception handlers to not squash fatal exceptions
- PR #2527 Fix index and column input handling in dask_cudf read_parquet
- PR #2466 Fix `dataframe.query` returning null rows erroneously
- PR #2548 Orc reader: fix non-deterministic data decoding at chunk boundaries
- PR #2557 fix cudautils import in string.py
- PR #2521 Fix casting datetimes from/to the same resolution
- PR #2545 Fix MultiIndexes with datetime levels
- PR #2560 Remove duplicate `dlpack` definition in conda recipe
- PR #2567 Fix ColumnVector.fromScalar issues while dealing with null scalars
- PR #2565 Orc reader: fix incorrect data decoding of int64 data types
- PR #2577 Fix search benchmark compilation error by adding necessary header
- PR #2604 Fix a bug in copying.pyx:_normalize_types that upcasted int32 to int64


# cuDF 0.8.0 (27 June 2019)

## New Features

- PR #1524 Add GPU-accelerated JSON Lines parser with limited feature set
- PR #1569 Add support for Json objects to the JSON Lines reader
- PR #1622 Add Series.loc
- PR #1654 Add cudf::apply_boolean_mask: faster replacement for gdf_apply_stencil
- PR #1487 cython gather/scatter
- PR #1310 Implemented the slice/split functionality.
- PR #1630 Add Python layer to the GPU-accelerated JSON reader
- PR #1745 Add rounding of numeric columns via Numba
- PR #1772 JSON reader: add support for BytesIO and StringIO input
- PR #1527 Support GDF_BOOL8 in readers and writers
- PR #1819 Logical operators (AND, OR, NOT) for libcudf and cuDF
- PR #1813 ORC Reader: Add support for stripe selection
- PR #1828 JSON Reader: add suport for bool8 columns
- PR #1833 Add column iterator with/without nulls
- PR #1665 Add the point-in-polygon GIS function
- PR #1863 Series and Dataframe methods for all and any
- PR #1908 cudf::copy_range and cudf::fill for copying/assigning an index or range to a constant
- PR #1921 Add additional formats for typecasting to/from strings
- PR #1807 Add Series.dropna()
- PR #1987 Allow user defined functions in the form of ptx code to be passed to binops
- PR #1948 Add operator functions like `Series.add()` to DataFrame and Series
- PR #1954 Add skip test argument to GPU build script
- PR #2018 Add bindings for new groupby C++ API
- PR #1984 Add rolling window operations Series.rolling() and DataFrame.rolling()
- PR #1542 Python method and bindings for to_csv
- PR #1995 Add Java API
- PR #1998 Add google benchmark to cudf
- PR #1845 Add cudf::drop_duplicates, DataFrame.drop_duplicates
- PR #1652 Added `Series.where()` feature
- PR #2074 Java Aggregates, logical ops, and better RMM support
- PR #2140 Add a `cudf::transform` function
- PR #2068 Concatenation of different typed columns

## Improvements

- PR #1538 Replacing LesserRTTI with inequality_comparator
- PR #1703 C++: Added non-aggregating `insert` to `concurrent_unordered_map` with specializations to store pairs with a single atomicCAS when possible.
- PR #1422 C++: Added a RAII wrapper for CUDA streams
- PR #1701 Added `unique` method for stringColumns
- PR #1713 Add documentation for Dask-XGBoost
- PR #1666 CSV Reader: Improve performance for files with large number of columns
- PR #1725 Enable the ability to use a single column groupby as its own index
- PR #1759 Add an example showing simultaneous rolling averages to `apply_grouped` documentation
- PR #1746 C++: Remove unused code: `windowed_ops.cu`, `sorting.cu`, `hash_ops.cu`
- PR #1748 C++: Add `bool` nullability flag to `device_table` row operators
- PR #1764 Improve Numerical column: `mean_var` and `mean`
- PR #1767 Speed up Python unit tests
- PR #1770 Added build.sh script, updated CI scripts and documentation
- PR #1739 ORC Reader: Add more pytest coverage
- PR #1696 Added null support in `Series.replace()`.
- PR #1390 Added some basic utility functions for `gdf_column`'s
- PR #1791 Added general column comparison code for testing
- PR #1795 Add printing of git submodule info to `print_env.sh`
- PR #1796 Removing old sort based group by code and gdf_filter
- PR #1811 Added funtions for copying/allocating `cudf::table`s
- PR #1838 Improve columnops.column_empty so that it returns typed columns instead of a generic Column
- PR #1890 Add utils.get_dummies- a pandas-like wrapper around one_hot-encoding
- PR #1823 CSV Reader: default the column type to string for empty dataframes
- PR #1827 Create bindings for scalar-vector binops, and update one_hot_encoding to use them
- PR #1817 Operators now support different sized dataframes as long as they don't share different sized columns
- PR #1855 Transition replace_nulls to new C++ API and update corresponding Cython/Python code
- PR #1858 Add `std::initializer_list` constructor to `column_wrapper`
- PR #1846 C++ type-erased gdf_equal_columns test util; fix gdf_equal_columns logic error
- PR #1390 Added some basic utility functions for `gdf_column`s
- PR #1391 Tidy up bit-resolution-operation and bitmask class code
- PR #1882 Add iloc functionality to MultiIndex dataframes
- PR #1884 Rolling windows: general enhancements and better coverage for unit tests
- PR #1886 support GDF_STRING_CATEGORY columns in apply_boolean_mask, drop_nulls and other libcudf functions
- PR #1896 Improve performance of groupby with levels specified in dask-cudf
- PR #1915 Improve iloc performance for non-contiguous row selection
- PR #1859 Convert read_json into a C++ API
- PR #1919 Rename libcudf namespace gdf to namespace cudf
- PR #1850 Support left_on and right_on for DataFrame merge operator
- PR #1930 Specialize constructor for `cudf::bool8` to cast argument to `bool`
- PR #1938 Add default constructor for `column_wrapper`
- PR #1930 Specialize constructor for `cudf::bool8` to cast argument to `bool`
- PR #1952 consolidate libcudf public API headers in include/cudf
- PR #1949 Improved selection with boolmask using libcudf `apply_boolean_mask`
- PR #1956 Add support for nulls in `query()`
- PR #1973 Update `std::tuple` to `std::pair` in top-most libcudf APIs and C++ transition guide
- PR #1981 Convert read_csv into a C++ API
- PR #1868 ORC Reader: Support row index for speed up on small/medium datasets
- PR #1964 Added support for list-like types in Series.str.cat
- PR #2005 Use HTML5 details tag in bug report issue template
- PR #2003 Removed few redundant unit-tests from test_string.py::test_string_cat
- PR #1944 Groupby design improvements
- PR #2017 Convert `read_orc()` into a C++ API
- PR #2011 Convert `read_parquet()` into a C++ API
- PR #1756 Add documentation "10 Minutes to cuDF and dask_cuDF"
- PR #2034 Adding support for string columns concatenation using "add" binary operator
- PR #2042 Replace old "10 Minutes" guide with new guide for docs build process
- PR #2036 Make library of common test utils to speed up tests compilation
- PR #2022 Facilitating get_dummies to be a high level api too
- PR #2050 Namespace IO readers and add back free-form `read_xxx` functions
- PR #2104 Add a functional ``sort=`` keyword argument to groupby
- PR #2108 Add `find_and_replace` for StringColumn for replacing single values
- PR #1803 cuDF/CuPy interoperability documentation

## Bug Fixes

- PR #1465 Fix for test_orc.py and test_sparse_df.py test failures
- PR #1583 Fix underlying issue in `as_index()` that was causing `Series.quantile()` to fail
- PR #1680 Add errors= keyword to drop() to fix cudf-dask bug
- PR #1651 Fix `query` function on empty dataframe
- PR #1616 Fix CategoricalColumn to access categories by index instead of iteration
- PR #1660 Fix bug in `loc` when indexing with a column name (a string)
- PR #1683 ORC reader: fix timestamp conversion to UTC
- PR #1613 Improve CategoricalColumn.fillna(-1) performance
- PR #1642 Fix failure of CSV_TEST gdf_csv_test.SkiprowsNrows on multiuser systems
- PR #1709 Fix handling of `datetime64[ms]` in `dataframe.select_dtypes`
- PR #1704 CSV Reader: Add support for the plus sign in number fields
- PR #1687 CSV reader: return an empty dataframe for zero size input
- PR #1757 Concatenating columns with null columns
- PR #1755 Add col_level keyword argument to melt
- PR #1758 Fix df.set_index() when setting index from an empty column
- PR #1749 ORC reader: fix long strings of NULL values resulting in incorrect data
- PR #1742 Parquet Reader: Fix index column name to match PANDAS compat
- PR #1782 Update libcudf doc version
- PR #1783 Update conda dependencies
- PR #1786 Maintain the original series name in series.unique output
- PR #1760 CSV Reader: fix segfault when dtype list only includes columns from usecols list
- PR #1831 build.sh: Assuming python is in PATH instead of using PYTHON env var
- PR #1839 Raise an error instead of segfaulting when transposing a DataFrame with StringColumns
- PR #1840 Retain index correctly during merge left_on right_on
- PR #1825 cuDF: Multiaggregation Groupby Failures
- PR #1789 CSV Reader: Fix missing support for specifying `int8` and `int16` dtypes
- PR #1857 Cython Bindings: Handle `bool` columns while calling `column_view_from_NDArrays`
- PR #1849 Allow DataFrame support methods to pass arguments to the methods
- PR #1847 Fixed #1375 by moving the nvstring check into the wrapper function
- PR #1864 Fixing cudf reduction for POWER platform
- PR #1869 Parquet reader: fix Dask timestamps not matching with Pandas (convert to milliseconds)
- PR #1876 add dtype=bool for `any`, `all` to treat integer column correctly
- PR #1875 CSV reader: take NaN values into account in dtype detection
- PR #1873 Add column dtype checking for the all/any methods
- PR #1902 Bug with string iteration in _apply_basic_agg
- PR #1887 Fix for initialization issue in pq_read_arg,orc_read_arg
- PR #1867 JSON reader: add support for null/empty fields, including the 'null' literal
- PR #1891 Fix bug #1750 in string column comparison
- PR #1909 Support of `to_pandas()` of boolean series with null values
- PR #1923 Use prefix removal when two aggs are called on a SeriesGroupBy
- PR #1914 Zero initialize gdf_column local variables
- PR #1959 Add support for comparing boolean Series to scalar
- PR #1966 Ignore index fix in series append
- PR #1967 Compute index __sizeof__ only once for DataFrame __sizeof__
- PR #1977 Support CUDA installation in default system directories
- PR #1982 Fixes incorrect index name after join operation
- PR #1985 Implement `GDF_PYMOD`, a special modulo that follows python's sign rules
- PR #1991 Parquet reader: fix decoding of NULLs
- PR #1990 Fixes a rendering bug in the `apply_grouped` documentation
- PR #1978 Fix for values being filled in an empty dataframe
- PR #2001 Correctly create MultiColumn from Pandas MultiColumn
- PR #2006 Handle empty dataframe groupby construction for dask
- PR #1965 Parquet Reader: Fix duplicate index column when it's already in `use_cols`
- PR #2033 Add pip to conda environment files to fix warning
- PR #2028 CSV Reader: Fix reading of uncompressed files without a recognized file extension
- PR #2073 Fix an issue when gathering columns with NVCategory and nulls
- PR #2053 cudf::apply_boolean_mask return empty column for empty boolean mask
- PR #2066 exclude `IteratorTest.mean_var_output` test from debug build
- PR #2069 Fix JNI code to use read_csv and read_parquet APIs
- PR #2071 Fix bug with unfound transitive dependencies for GTests in Ubuntu 18.04
- PR #2089 Configure Sphinx to render params correctly
- PR #2091 Fix another bug with unfound transitive dependencies for `cudftestutils` in Ubuntu 18.04
- PR #2115 Just apply `--disable-new-dtags` instead of trying to define all the transitive dependencies
- PR #2106 Fix errors in JitCache tests caused by sharing of device memory between processes
- PR #2120 Fix errors in JitCache tests caused by running multiple threads on the same data
- PR #2102 Fix memory leak in groupby
- PR #2113 fixed typo in to_csv code example


# cudf 0.7.2 (16 May 2019)

## New Features

- PR #1735 Added overload for atomicAdd on int64. Streamlined implementation of custom atomic overloads.
- PR #1741 Add MultiIndex concatenation

## Bug Fixes

- PR #1718 Fix issue with SeriesGroupBy MultiIndex in dask-cudf
- PR #1734 Python: fix performance regression for groupby count() aggregations
- PR #1768 Cython: fix handling read only schema buffers in gpuarrow reader


# cudf 0.7.1 (11 May 2019)

## New Features

- PR #1702 Lazy load MultiIndex to return groupby performance to near optimal.

## Bug Fixes

- PR #1708 Fix handling of `datetime64[ms]` in `dataframe.select_dtypes`


# cuDF 0.7.0 (10 May 2019)

## New Features

- PR #982 Implement gdf_group_by_without_aggregations and gdf_unique_indices functions
- PR #1142 Add `GDF_BOOL` column type
- PR #1194 Implement overloads for CUDA atomic operations
- PR #1292 Implemented Bitwise binary ops AND, OR, XOR (&, |, ^)
- PR #1235 Add GPU-accelerated Parquet Reader
- PR #1335 Added local_dict arg in `DataFrame.query()`.
- PR #1282 Add Series and DataFrame.describe()
- PR #1356 Rolling windows
- PR #1381 Add DataFrame._get_numeric_data
- PR #1388 Add CODEOWNERS file to auto-request reviews based on where changes are made
- PR #1396 Add DataFrame.drop method
- PR #1413 Add DataFrame.melt method
- PR #1412 Add DataFrame.pop()
- PR #1419 Initial CSV writer function
- PR #1441 Add Series level cumulative ops (cumsum, cummin, cummax, cumprod)
- PR #1420 Add script to build and test on a local gpuCI image
- PR #1440 Add DatetimeColumn.min(), DatetimeColumn.max()
- PR #1455 Add Series.Shift via Numba kernel
- PR #1441 Add Series level cumulative ops (cumsum, cummin, cummax, cumprod)
- PR #1461 Add Python coverage test to gpu build
- PR #1445 Parquet Reader: Add selective reading of rows and row group
- PR #1532 Parquet Reader: Add support for INT96 timestamps
- PR #1516 Add Series and DataFrame.ndim
- PR #1556 Add libcudf C++ transition guide
- PR #1466 Add GPU-accelerated ORC Reader
- PR #1565 Add build script for nightly doc builds
- PR #1508 Add Series isna, isnull, and notna
- PR #1456 Add Series.diff() via Numba kernel
- PR #1588 Add Index `astype` typecasting
- PR #1301 MultiIndex support
- PR #1599 Level keyword supported in groupby
- PR #929 Add support operations to dataframe
- PR #1609 Groupby accept list of Series
- PR #1658 Support `group_keys=True` keyword in groupby method

## Improvements

- PR #1531 Refactor closures as private functions in gpuarrow
- PR #1404 Parquet reader page data decoding speedup
- PR #1076 Use `type_dispatcher` in join, quantiles, filter, segmented sort, radix sort and hash_groupby
- PR #1202 Simplify README.md
- PR #1149 CSV Reader: Change convertStrToValue() functions to `__device__` only
- PR #1238 Improve performance of the CUDA trie used in the CSV reader
- PR #1245 Use file cache for JIT kernels
- PR #1278 Update CONTRIBUTING for new conda environment yml naming conventions
- PR #1163 Refactored UnaryOps. Reduced API to two functions: `gdf_unary_math` and `gdf_cast`. Added `abs`, `-`, and `~` ops. Changed bindings to Cython
- PR #1284 Update docs version
- PR #1287 add exclude argument to cudf.select_dtype function
- PR #1286 Refactor some of the CSV Reader kernels into generic utility functions
- PR #1291 fillna in `Series.to_gpu_array()` and `Series.to_array()` can accept the scalar too now.
- PR #1005 generic `reduction` and `scan` support
- PR #1349 Replace modernGPU sort join with thrust.
- PR #1363 Add a dataframe.mean(...) that raises NotImplementedError to satisfy `dask.dataframe.utils.is_dataframe_like`
- PR #1319 CSV Reader: Use column wrapper for gdf_column output alloc/dealloc
- PR #1376 Change series quantile default to linear
- PR #1399 Replace CFFI bindings for NVTX functions with Cython bindings
- PR #1389 Refactored `set_null_count()`
- PR #1386 Added macros `GDF_TRY()`, `CUDF_TRY()` and `ASSERT_CUDF_SUCCEEDED()`
- PR #1435 Rework CMake and conda recipes to depend on installed libraries
- PR #1391 Tidy up bit-resolution-operation and bitmask class code
- PR #1439 Add cmake variable to enable compiling CUDA code with -lineinfo
- PR #1462 Add ability to read parquet files from arrow::io::RandomAccessFile
- PR #1453 Convert CSV Reader CFFI to Cython
- PR #1479 Convert Parquet Reader CFFI to Cython
- PR #1397 Add a utility function for producing an overflow-safe kernel launch grid configuration
- PR #1382 Add GPU parsing of nested brackets to cuIO parsing utilities
- PR #1481 Add cudf::table constructor to allocate a set of `gdf_column`s
- PR #1484 Convert GroupBy CFFI to Cython
- PR #1463 Allow and default melt keyword argument var_name to be None
- PR #1486 Parquet Reader: Use device_buffer rather than device_ptr
- PR #1525 Add cudatoolkit conda dependency
- PR #1520 Renamed `src/dataframe` to `src/table` and moved `table.hpp`. Made `types.hpp` to be type declarations only.
- PR #1492 Convert transpose CFFI to Cython
- PR #1495 Convert binary and unary ops CFFI to Cython
- PR #1503 Convert sorting and hashing ops CFFI to Cython
- PR #1522 Use latest release version in update-version CI script
- PR #1533 Remove stale join CFFI, fix memory leaks in join Cython
- PR #1521 Added `row_bitmask` to compute bitmask for rows of a table. Merged `valids_ops.cu` and `bitmask_ops.cu`
- PR #1553 Overload `hash_row` to avoid using intial hash values. Updated `gdf_hash` to select between overloads
- PR #1585 Updated `cudf::table` to maintain own copy of wrapped `gdf_column*`s
- PR #1559 Add `except +` to all Cython function definitions to catch C++ exceptions properly
- PR #1617 `has_nulls` and `column_dtypes` for `cudf::table`
- PR #1590 Remove CFFI from the build / install process entirely
- PR #1536 Convert gpuarrow CFFI to Cython
- PR #1655 Add `Column._pointer` as a way to access underlying `gdf_column*` of a `Column`
- PR #1655 Update readme conda install instructions for cudf version 0.6 and 0.7


## Bug Fixes

- PR #1233 Fix dtypes issue while adding the column to `str` dataframe.
- PR #1254 CSV Reader: fix data type detection for floating-point numbers in scientific notation
- PR #1289 Fix looping over each value instead of each category in concatenation
- PR #1293 Fix Inaccurate error message in join.pyx
- PR #1308 Add atomicCAS overload for `int8_t`, `int16_t`
- PR #1317 Fix catch polymorphic exception by reference in ipc.cu
- PR #1325 Fix dtype of null bitmasks to int8
- PR #1326 Update build documentation to use -DCMAKE_CXX11_ABI=ON
- PR #1334 Add "na_position" argument to CategoricalColumn sort_by_values
- PR #1321 Fix out of bounds warning when checking Bzip2 header
- PR #1359 Add atomicAnd/Or/Xor for integers
- PR #1354 Fix `fillna()` behaviour when replacing values with different dtypes
- PR #1347 Fixed core dump issue while passing dict_dtypes without column names in `cudf.read_csv()`
- PR #1379 Fixed build failure caused due to error: 'col_dtype' may be used uninitialized
- PR #1392 Update cudf Dockerfile and package_versions.sh
- PR #1385 Added INT8 type to `_schema_to_dtype` for use in GpuArrowReader
- PR #1393 Fixed a bug in `gdf_count_nonzero_mask()` for the case of 0 bits to count
- PR #1395 Update CONTRIBUTING to use the environment variable CUDF_HOME
- PR #1416 Fix bug at gdf_quantile_exact and gdf_quantile_appox
- PR #1421 Fix remove creation of series multiple times during `add_column()`
- PR #1405 CSV Reader: Fix memory leaks on read_csv() failure
- PR #1328 Fix CategoricalColumn to_arrow() null mask
- PR #1433 Fix NVStrings/categories includes
- PR #1432 Update NVStrings to 0.7.* to coincide with 0.7 development
- PR #1483 Modify CSV reader to avoid cropping blank quoted characters in non-string fields
- PR #1446 Merge 1275 hotfix from master into branch-0.7
- PR #1447 Fix legacy groupby apply docstring
- PR #1451 Fix hash join estimated result size is not correct
- PR #1454 Fix local build script improperly change directory permissions
- PR #1490 Require Dask 1.1.0+ for `is_dataframe_like` test or skip otherwise.
- PR #1491 Use more specific directories & groups in CODEOWNERS
- PR #1497 Fix Thrust issue on CentOS caused by missing default constructor of host_vector elements
- PR #1498 Add missing include guard to device_atomics.cuh and separated DEVICE_ATOMICS_TEST
- PR #1506 Fix csv-write call to updated NVStrings method
- PR #1510 Added nvstrings `fillna()` function
- PR #1507 Parquet Reader: Default string data to GDF_STRING
- PR #1535 Fix doc issue to ensure correct labelling of cudf.series
- PR #1537 Fix `undefined reference` link error in HashPartitionTest
- PR #1548 Fix ci/local/build.sh README from using an incorrect image example
- PR #1551 CSV Reader: Fix integer column name indexing
- PR #1586 Fix broken `scalar_wrapper::operator==`
- PR #1591 ORC/Parquet Reader: Fix missing import for FileNotFoundError exception
- PR #1573 Parquet Reader: Fix crash due to clash with ORC reader datasource
- PR #1607 Revert change of `column.to_dense_buffer` always return by copy for performance concerns
- PR #1618 ORC reader: fix assert & data output when nrows/skiprows isn't aligned to stripe boundaries
- PR #1631 Fix failure of TYPES_TEST on some gcc-7 based systems.
- PR #1641 CSV Reader: Fix skip_blank_lines behavior with Windows line terminators (\r\n)
- PR #1648 ORC reader: fix non-deterministic output when skiprows is non-zero
- PR #1676 Fix groupby `as_index` behaviour with `MultiIndex`
- PR #1659 Fix bug caused by empty groupbys and multiindex slicing throwing exceptions
- PR #1656 Correct Groupby failure in dask when un-aggregable columns are left in dataframe.
- PR #1689 Fix groupby performance regression
- PR #1694 Add Cython as a runtime dependency since it's required in `setup.py`


# cuDF 0.6.1 (25 Mar 2019)

## Bug Fixes

- PR #1275 Fix CentOS exception in DataFrame.hash_partition from using value "returned" by a void function


# cuDF 0.6.0 (22 Mar 2019)

## New Features

- PR #760 Raise `FileNotFoundError` instead of `GDF_FILE_ERROR` in `read_csv` if the file does not exist
- PR #539 Add Python bindings for replace function
- PR #823 Add Doxygen configuration to enable building HTML documentation for libcudf C/C++ API
- PR #807 CSV Reader: Add byte_range parameter to specify the range in the input file to be read
- PR #857 Add Tail method for Series/DataFrame and update Head method to use iloc
- PR #858 Add series feature hashing support
- PR #871 CSV Reader: Add support for NA values, including user specified strings
- PR #893 Adds PyArrow based parquet readers / writers to Python, fix category dtype handling, fix arrow ingest buffer size issues
- PR #867 CSV Reader: Add support for ignoring blank lines and comment lines
- PR #887 Add Series digitize method
- PR #895 Add Series groupby
- PR #898 Add DataFrame.groupby(level=0) support
- PR #920 Add feather, JSON, HDF5 readers / writers from PyArrow / Pandas
- PR #888 CSV Reader: Add prefix parameter for column names, used when parsing without a header
- PR #913 Add DLPack support: convert between cuDF DataFrame and DLTensor
- PR #939 Add ORC reader from PyArrow
- PR #918 Add Series.groupby(level=0) support
- PR #906 Add binary and comparison ops to DataFrame
- PR #958 Support unary and binary ops on indexes
- PR #964 Add `rename` method to `DataFrame`, `Series`, and `Index`
- PR #985 Add `Series.to_frame` method
- PR #985 Add `drop=` keyword to reset_index method
- PR #994 Remove references to pygdf
- PR #990 Add external series groupby support
- PR #988 Add top-level merge function to cuDF
- PR #992 Add comparison binaryops to DateTime columns
- PR #996 Replace relative path imports with absolute paths in tests
- PR #995 CSV Reader: Add index_col parameter to specify the column name or index to be used as row labels
- PR #1004 Add `from_gpu_matrix` method to DataFrame
- PR #997 Add property index setter
- PR #1007 Replace relative path imports with absolute paths in cudf
- PR #1013 select columns with df.columns
- PR #1016 Rename Series.unique_count() to nunique() to match pandas API
- PR #947 Prefixsum to handle nulls and float types
- PR #1029 Remove rest of relative path imports
- PR #1021 Add filtered selection with assignment for Dataframes
- PR #872 Adding NVCategory support to cudf apis
- PR #1052 Add left/right_index and left/right_on keywords to merge
- PR #1091 Add `indicator=` and `suffixes=` keywords to merge
- PR #1107 Add unsupported keywords to Series.fillna
- PR #1032 Add string support to cuDF python
- PR #1136 Removed `gdf_concat`
- PR #1153 Added function for getting the padded allocation size for valid bitmask
- PR #1148 Add cudf.sqrt for dataframes and Series
- PR #1159 Add Python bindings for libcudf dlpack functions
- PR #1155 Add __array_ufunc__ for DataFrame and Series for sqrt
- PR #1168 to_frame for series accepts a name argument


## Improvements

- PR #1218 Add dask-cudf page to API docs
- PR #892 Add support for heterogeneous types in binary ops with JIT
- PR #730 Improve performance of `gdf_table` constructor
- PR #561 Add Doxygen style comments to Join CUDA functions
- PR #813 unified libcudf API functions by replacing gpu_ with gdf_
- PR #822 Add support for `__cuda_array_interface__` for ingest
- PR #756 Consolidate common helper functions from unordered map and multimap
- PR #753 Improve performance of groupby sum and average, especially for cases with few groups.
- PR #836 Add ingest support for arrow chunked arrays in Column, Series, DataFrame creation
- PR #763 Format doxygen comments for csv_read_arg struct
- PR #532 CSV Reader: Use type dispatcher instead of switch block
- PR #694 Unit test utilities improvements
- PR #878 Add better indexing to Groupby
- PR #554 Add `empty` method and `is_monotonic` attribute to `Index`
- PR #1040 Fixed up Doxygen comment tags
- PR #909 CSV Reader: Avoid host->device->host copy for header row data
- PR #916 Improved unit testing and error checking for `gdf_column_concat`
- PR #941 Replace `numpy` call in `Series.hash_encode` with `numba`
- PR #942 Added increment/decrement operators for wrapper types
- PR #943 Updated `count_nonzero_mask` to return `num_rows` when the mask is null
- PR #952 Added trait to map C++ type to `gdf_dtype`
- PR #966 Updated RMM submodule.
- PR #998 Add IO reader/writer modules to API docs, fix for missing cudf.Series docs
- PR #1017 concatenate along columns for Series and DataFrames
- PR #1002 Support indexing a dataframe with another boolean dataframe
- PR #1018 Better concatenation for Series and Dataframes
- PR #1036 Use Numpydoc style docstrings
- PR #1047 Adding gdf_dtype_extra_info to gdf_column_view_augmented
- PR #1054 Added default ctor to SerialTrieNode to overcome Thrust issue in CentOS7 + CUDA10
- PR #1024 CSV Reader: Add support for hexadecimal integers in integral-type columns
- PR #1033 Update `fillna()` to use libcudf function `gdf_replace_nulls`
- PR #1066 Added inplace assignment for columns and select_dtypes for dataframes
- PR #1026 CSV Reader: Change the meaning and type of the quoting parameter to match Pandas
- PR #1100 Adds `CUDF_EXPECTS` error-checking macro
- PR #1092 Fix select_dtype docstring
- PR #1111 Added cudf::table
- PR #1108 Sorting for datetime columns
- PR #1120 Return a `Series` (not a `Column`) from `Series.cat.set_categories()`
- PR #1128 CSV Reader: The last data row does not need to be line terminated
- PR #1183 Bump Arrow version to 0.12.1
- PR #1208 Default to CXX11_ABI=ON
- PR #1252 Fix NVStrings dependencies for cuda 9.2 and 10.0
- PR #2037 Optimize the existing `gather` and `scatter` routines in `libcudf`

## Bug Fixes

- PR #821 Fix flake8 issues revealed by flake8 update
- PR #808 Resolved renamed `d_columns_valids` variable name
- PR #820 CSV Reader: fix the issue where reader adds additional rows when file uses \r\n as a line terminator
- PR #780 CSV Reader: Fix scientific notation parsing and null values for empty quotes
- PR #815 CSV Reader: Fix data parsing when tabs are present in the input CSV file
- PR #850 Fix bug where left joins where the left df has 0 rows causes a crash
- PR #861 Fix memory leak by preserving the boolean mask index
- PR #875 Handle unnamed indexes in to/from arrow functions
- PR #877 Fix ingest of 1 row arrow tables in from arrow function
- PR #876 Added missing `<type_traits>` include
- PR #889 Deleted test_rmm.py which has now moved to RMM repo
- PR #866 Merge v0.5.1 numpy ABI hotfix into 0.6
- PR #917 value_counts return int type on empty columns
- PR #611 Renamed `gdf_reduce_optimal_output_size()` -> `gdf_reduction_get_intermediate_output_size()`
- PR #923 fix index for negative slicing for cudf dataframe and series
- PR #927 CSV Reader: Fix category GDF_CATEGORY hashes not being computed properly
- PR #921 CSV Reader: Fix parsing errors with delim_whitespace, quotations in the header row, unnamed columns
- PR #933 Fix handling objects of all nulls in series creation
- PR #940 CSV Reader: Fix an issue where the last data row is missing when using byte_range
- PR #945 CSV Reader: Fix incorrect datetime64 when milliseconds or space separator are used
- PR #959 Groupby: Problem with column name lookup
- PR #950 Converting dataframe/recarry with non-contiguous arrays
- PR #963 CSV Reader: Fix another issue with missing data rows when using byte_range
- PR #999 Fix 0 sized kernel launches and empty sort_index exception
- PR #993 Fix dtype in selecting 0 rows from objects
- PR #1009 Fix performance regression in `to_pandas` method on DataFrame
- PR #1008 Remove custom dask communication approach
- PR #1001 CSV Reader: Fix a memory access error when reading a large (>2GB) file with date columns
- PR #1019 Binary Ops: Fix error when one input column has null mask but other doesn't
- PR #1014 CSV Reader: Fix false positives in bool value detection
- PR #1034 CSV Reader: Fix parsing floating point precision and leading zero exponents
- PR #1044 CSV Reader: Fix a segfault when byte range aligns with a page
- PR #1058 Added support for `DataFrame.loc[scalar]`
- PR #1060 Fix column creation with all valid nan values
- PR #1073 CSV Reader: Fix an issue where a column name includes the return character
- PR #1090 Updating Doxygen Comments
- PR #1080 Fix dtypes returned from loc / iloc because of lists
- PR #1102 CSV Reader: Minor fixes and memory usage improvements
- PR #1174: Fix release script typo
- PR #1137 Add prebuild script for CI
- PR #1118 Enhanced the `DataFrame.from_records()` feature
- PR #1129 Fix join performance with index parameter from using numpy array
- PR #1145 Issue with .agg call on multi-column dataframes
- PR #908 Some testing code cleanup
- PR #1167 Fix issue with null_count not being set after inplace fillna()
- PR #1184 Fix iloc performance regression
- PR #1185 Support left_on/right_on and also on=str in merge
- PR #1200 Fix allocating bitmasks with numba instead of rmm in allocate_mask function
- PR #1213 Fix bug with csv reader requesting subset of columns using wrong datatype
- PR #1223 gpuCI: Fix label on rapidsai channel on gpu build scripts
- PR #1242 Add explicit Thrust exec policy to fix NVCATEGORY_TEST segfault on some platforms
- PR #1246 Fix categorical tests that failed due to bad implicit type conversion
- PR #1255 Fix overwriting conda package main label uploads
- PR #1259 Add dlpack includes to pip build


# cuDF 0.5.1 (05 Feb 2019)

## Bug Fixes

- PR #842 Avoid using numpy via cimport to prevent ABI issues in Cython compilation


# cuDF 0.5.0 (28 Jan 2019)

## New Features

- PR #722 Add bzip2 decompression support to `read_csv()`
- PR #693 add ZLIB-based GZIP/ZIP support to `read_csv_strings()`
- PR #411 added null support to gdf_order_by (new API) and cudf_table::sort
- PR #525 Added GitHub Issue templates for bugs, documentation, new features, and questions
- PR #501 CSV Reader: Add support for user-specified decimal point and thousands separator to read_csv_strings()
- PR #455 CSV Reader: Add support for user-specified decimal point and thousands separator to read_csv()
- PR #439 add `DataFrame.drop` method similar to pandas
- PR #356 add `DataFrame.transpose` method and `DataFrame.T` property similar to pandas
- PR #505 CSV Reader: Add support for user-specified boolean values
- PR #350 Implemented Series replace function
- PR #490 Added print_env.sh script to gather relevant environment details when reporting cuDF issues
- PR #474 add ZLIB-based GZIP/ZIP support to `read_csv()`
- PR #547 Added melt similar to `pandas.melt()`
- PR #491 Add CI test script to check for updates to CHANGELOG.md in PRs
- PR #550 Add CI test script to check for style issues in PRs
- PR #558 Add CI scripts for cpu-based conda and gpu-based test builds
- PR #524 Add Boolean Indexing
- PR #564 Update python `sort_values` method to use updated libcudf `gdf_order_by` API
- PR #509 CSV Reader: Input CSV file can now be passed in as a text or a binary buffer
- PR #607 Add `__iter__` and iteritems to DataFrame class
- PR #643 added a new api gdf_replace_nulls that allows a user to replace nulls in a column

## Improvements

- PR #426 Removed sort-based groupby and refactored existing groupby APIs. Also improves C++/CUDA compile time.
- PR #461 Add `CUDF_HOME` variable in README.md to replace relative pathing.
- PR #472 RMM: Created centralized rmm::device_vector alias and rmm::exec_policy
- PR #500 Improved the concurrent hash map class to support partitioned (multi-pass) hash table building.
- PR #454 Improve CSV reader docs and examples
- PR #465 Added templated C++ API for RMM to avoid explicit cast to `void**`
- PR #513 `.gitignore` tweaks
- PR #521 Add `assert_eq` function for testing
- PR #502 Simplify Dockerfile for local dev, eliminate old conda/pip envs
- PR #549 Adds `-rdynamic` compiler flag to nvcc for Debug builds
- PR #472 RMM: Created centralized rmm::device_vector alias and rmm::exec_policy
- PR #577 Added external C++ API for scatter/gather functions
- PR #500 Improved the concurrent hash map class to support partitioned (multi-pass) hash table building
- PR #583 Updated `gdf_size_type` to `int`
- PR #500 Improved the concurrent hash map class to support partitioned (multi-pass) hash table building
- PR #617 Added .dockerignore file. Prevents adding stale cmake cache files to the docker container
- PR #658 Reduced `JOIN_TEST` time by isolating overflow test of hash table size computation
- PR #664 Added Debuging instructions to README
- PR #651 Remove noqa marks in `__init__.py` files
- PR #671 CSV Reader: uncompressed buffer input can be parsed without explicitly specifying compression as None
- PR #684 Make RMM a submodule
- PR #718 Ensure sum, product, min, max methods pandas compatibility on empty datasets
- PR #720 Refactored Index classes to make them more Pandas-like, added CategoricalIndex
- PR #749 Improve to_arrow and from_arrow Pandas compatibility
- PR #766 Remove TravisCI references, remove unused variables from CMake, fix ARROW_VERSION in Cmake
- PR #773 Add build-args back to Dockerfile and handle dependencies based on environment yml file
- PR #781 Move thirdparty submodules to root and symlink in /cpp
- PR #843 Fix broken cudf/python API examples, add new methods to the API index

## Bug Fixes

- PR #569 CSV Reader: Fix days being off-by-one when parsing some dates
- PR #531 CSV Reader: Fix incorrect parsing of quoted numbers
- PR #465 Added templated C++ API for RMM to avoid explicit cast to `void**`
- PR #473 Added missing <random> include
- PR #478 CSV Reader: Add api support for auto column detection, header, mangle_dupe_cols, usecols
- PR #495 Updated README to correct where cffi pytest should be executed
- PR #501 Fix the intermittent segfault caused by the `thousands` and `compression` parameters in the csv reader
- PR #502 Simplify Dockerfile for local dev, eliminate old conda/pip envs
- PR #512 fix bug for `on` parameter in `DataFrame.merge` to allow for None or single column name
- PR #511 Updated python/cudf/bindings/join.pyx to fix cudf merge printing out dtypes
- PR #513 `.gitignore` tweaks
- PR #521 Add `assert_eq` function for testing
- PR #537 Fix CMAKE_CUDA_STANDARD_REQURIED typo in CMakeLists.txt
- PR #447 Fix silent failure in initializing DataFrame from generator
- PR #545 Temporarily disable csv reader thousands test to prevent segfault (test re-enabled in PR #501)
- PR #559 Fix Assertion error while using `applymap` to change the output dtype
- PR #575 Update `print_env.sh` script to better handle missing commands
- PR #612 Prevent an exception from occuring with true division on integer series.
- PR #630 Fix deprecation warning for `pd.core.common.is_categorical_dtype`
- PR #622 Fix Series.append() behaviour when appending values with different numeric dtype
- PR #603 Fix error while creating an empty column using None.
- PR #673 Fix array of strings not being caught in from_pandas
- PR #644 Fix return type and column support of dataframe.quantile()
- PR #634 Fix create `DataFrame.from_pandas()` with numeric column names
- PR #654 Add resolution check for GDF_TIMESTAMP in Join
- PR #648 Enforce one-to-one copy required when using `numba>=0.42.0`
- PR #645 Fix cmake build type handling not setting debug options when CMAKE_BUILD_TYPE=="Debug"
- PR #669 Fix GIL deadlock when launching multiple python threads that make Cython calls
- PR #665 Reworked the hash map to add a way to report the destination partition for a key
- PR #670 CMAKE: Fix env include path taking precedence over libcudf source headers
- PR #674 Check for gdf supported column types
- PR #677 Fix 'gdf_csv_test_Dates' gtest failure due to missing nrows parameter
- PR #604 Fix the parsing errors while reading a csv file using `sep` instead of `delimiter`.
- PR #686 Fix converting nulls to NaT values when converting Series to Pandas/Numpy
- PR #689 CSV Reader: Fix behavior with skiprows+header to match pandas implementation
- PR #691 Fixes Join on empty input DFs
- PR #706 CSV Reader: Fix broken dtype inference when whitespace is in data
- PR #717 CSV reader: fix behavior when parsing a csv file with no data rows
- PR #724 CSV Reader: fix build issue due to parameter type mismatch in a std::max call
- PR #734 Prevents reading undefined memory in gpu_expand_mask_bits numba kernel
- PR #747 CSV Reader: fix an issue where CUDA allocations fail with some large input files
- PR #750 Fix race condition for handling NVStrings in CMake
- PR #719 Fix merge column ordering
- PR #770 Fix issue where RMM submodule pointed to wrong branch and pin other to correct branches
- PR #778 Fix hard coded ABI off setting
- PR #784 Update RMM submodule commit-ish and pip paths
- PR #794 Update `rmm::exec_policy` usage to fix segmentation faults when used as temprory allocator.
- PR #800 Point git submodules to branches of forks instead of exact commits


# cuDF 0.4.0 (05 Dec 2018)

## New Features

- PR #398 add pandas-compatible `DataFrame.shape()` and `Series.shape()`
- PR #394 New documentation feature "10 Minutes to cuDF"
- PR #361 CSV Reader: Add support for strings with delimiters

## Improvements

 - PR #436 Improvements for type_dispatcher and wrapper structs
 - PR #429 Add CHANGELOG.md (this file)
 - PR #266 use faster CUDA-accelerated DataFrame column/Series concatenation.
 - PR #379 new C++ `type_dispatcher` reduces code complexity in supporting many data types.
 - PR #349 Improve performance for creating columns from memoryview objects
 - PR #445 Update reductions to use type_dispatcher. Adds integer types support to sum_of_squares.
 - PR #448 Improve installation instructions in README.md
 - PR #456 Change default CMake build to Release, and added option for disabling compilation of tests

## Bug Fixes

 - PR #444 Fix csv_test CUDA too many resources requested fail.
 - PR #396 added missing output buffer in validity tests for groupbys.
 - PR #408 Dockerfile updates for source reorganization
 - PR #437 Add cffi to Dockerfile conda env, fixes "cannot import name 'librmm'"
 - PR #417 Fix `map_test` failure with CUDA 10
 - PR #414 Fix CMake installation include file paths
 - PR #418 Properly cast string dtypes to programmatic dtypes when instantiating columns
 - PR #427 Fix and tests for Concatenation illegal memory access with nulls


# cuDF 0.3.0 (23 Nov 2018)

## New Features

 - PR #336 CSV Reader string support

## Improvements

 - PR #354 source code refactored for better organization. CMake build system overhaul. Beginning of transition to Cython bindings.
 - PR #290 Add support for typecasting to/from datetime dtype
 - PR #323 Add handling pyarrow boolean arrays in input/out, add tests
 - PR #325 GDF_VALIDITY_UNSUPPORTED now returned for algorithms that don't support non-empty valid bitmasks
 - PR #381 Faster InputTooLarge Join test completes in ms rather than minutes.
 - PR #373 .gitignore improvements
 - PR #367 Doc cleanup & examples for DataFrame methods
 - PR #333 Add Rapids Memory Manager documentation
 - PR #321 Rapids Memory Manager adds file/line location logging and convenience macros
 - PR #334 Implement DataFrame `__copy__` and `__deepcopy__`
 - PR #271 Add NVTX ranges to pygdf
 - PR #311 Document system requirements for conda install

## Bug Fixes

 - PR #337 Retain index on `scale()` function
 - PR #344 Fix test failure due to PyArrow 0.11 Boolean handling
 - PR #364 Remove noexcept from managed_allocator;  CMakeLists fix for NVstrings
 - PR #357 Fix bug that made all series be considered booleans for indexing
 - PR #351 replace conda env configuration for developers
 - PRs #346 #360 Fix CSV reading of negative numbers
 - PR #342 Fix CMake to use conda-installed nvstrings
 - PR #341 Preserve categorical dtype after groupby aggregations
 - PR #315 ReadTheDocs build update to fix missing libcuda.so
 - PR #320 FIX out-of-bounds access error in reductions.cu
 - PR #319 Fix out-of-bounds memory access in libcudf count_valid_bits
 - PR #303 Fix printing empty dataframe


# cuDF 0.2.0 and cuDF 0.1.0

These were initial releases of cuDF based on previously separate pyGDF and libGDF libraries.<|MERGE_RESOLUTION|>--- conflicted
+++ resolved
@@ -85,11 +85,7 @@
 - PR #2971 Added initial gather and scatter methods for strings_column_view
 - PR #3133 Port NVStrings to cudf column: count_characters and count_bytes
 - PR #2991 Added strings column functions concatenate and join_strings
-<<<<<<< HEAD
-- PR #3028 Port gather to libcudf++
-=======
 - PR #3028 Define and implement new `gather` APIs.
->>>>>>> d206d35f
 - PR #3135 Add nvtx utilities to cudf::nvtx namespace
 - PR #3021 Java host side concat of serialized buffers
 - PR #3138 Move unary files to legacy
@@ -134,11 +130,7 @@
 - PR #3294 Update to arrow-cpp and pyarrow 0.15.1
 - PR #3310 Add `row_hasher` and `element_hasher` utilities
 - PR #3286 Clean up the starter code on README
-<<<<<<< HEAD
-- PR #3354 Port gather and scatter to libcudf++
-=======
 - PR #3354 Define and implement new `scatter` APIs
->>>>>>> d206d35f
 - PR #3322 Port NVStrings pad operations to cudf strings column
 - PR #3345 Add cache member for number of characters in string_view class
 - PR #3299 Define and implement new `is_sorted` APIs
@@ -159,12 +151,9 @@
 - PR #3425 Strings column copy_if_else implementation
 - PR #3422 Move utilities to legacy
 - PR #3201 Define and implement new datetime_ops APIs
-<<<<<<< HEAD
 - PR #3448 Port scatter_to_tables to libcudf++
-=======
 - PR #3462 Add `make_empty_column` and update `empty_like`.
 - PR #3214 Define and implement new unary operations APIs
->>>>>>> d206d35f
 
 ## Bug Fixes
 
