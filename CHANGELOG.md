--- conflicted
+++ resolved
@@ -16,9 +16,6 @@
 - PR #2394 Move `rapidsai/custrings` into `cudf`
 - PR #2734 Final sync of custrings source into cudf
 - PR #2724 Add libcudf support for __contains__
-<<<<<<< HEAD
-- PR #2814 Add Datetimeindex.weekday
-=======
 - PR #2781 Add issorted to is_monotonic
 - PR #2685 Add cudf::scatter_to_tables and cython binding
 - PR #2743 Add Java bindings for NVStrings timestamp2long as part of String ColumnVector casting
@@ -31,7 +28,7 @@
 - PR #2836 Add nvstrings.code_points method
 - PR #2844 Add Series/DataFrame notnull
 - PR #2858 Add GTest type list utilities
->>>>>>> d910060a
+- PR #2814 Add Datetimeindex.weekday
 
 ## Improvements
 
