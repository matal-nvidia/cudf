--- conflicted
+++ resolved
@@ -96,11 +96,8 @@
 - PR #4116 Fix a bug in contiguous_split() where tables with mixed column types could corrupt string output
 - PR #4119 Fix binary ops slowdown using jitify -remove-unused-globals
 - PR #4125 Fix type enum to account for added Dictionary type in `types.hpp`
-<<<<<<< HEAD
 - PR #4132 Fix `hash_partition` null mask allocation
-=======
 - PR #4137 Update Java for mutating fill and rolling window changes
->>>>>>> 390db9ce
 
 
 # cuDF 0.12.0 (04 Feb 2020)
