# cuDF 0.11.0 (Date TBD)

## New Features

- PR #2930 JSON Reader: Support ARROW_RANDOM_FILE input
- PR #2987 Add `inplace` arg to `DataFrame.reset_index` and `Series`
- PR #3129 Add strings column factory from `std::vector`s
- PR #3054 Add parquet reader support for decimal data types
- PR #3025 Move search files to legacy
- PR #3094 Adding `any` and `all` support from libcudf


## Improvements

- PR #2904 Move gpu decompressors to cudf::io namespace
- PR #2977 Moved old C++ test utilities to legacy directory.
- PR #2965 Fix slow orc reader perf with large uncompressed blocks
- PR #2995 Move JIT type utilities to legacy directory
- PR #2927 Add ``Table`` and ``TableView`` extension classes that wrap legacy cudf::table
- PR #3005 Renames `cudf::exp` namespace to `cudf::experimental`
- PR #3008 Make safe versions of `is_null` and `is_valid` in `column_device_view`
- PR #3027 Move copying.hpp and related source to legacy folder
- PR #3014 Snappy decompression optimizations
- PR #3032 Use `asarray` to coerce indices to a NumPy array
- PR #2996 IO Readers: Replace `cuio::device_buffer` with `rmm::device_buffer`
- PR #3092 Implicitly init RMM if Java allocates before init
- PR #3029 Update gdf_ numeric types with stdint and move to cudf namespace
- PR #3070 Move functions.h and related source to legacy
- PR #2951 Allow set_index to handle a list of column names
- PR #3067 Java method to return size of device memory buffer
- PR #3083 Improved some binary operation tests to include null testing.
<<<<<<< HEAD
- PR #3084 Update to arrow-cpp and pyarrow 0.15.0
=======
- PR #3071 Move cuIO to legacy
- PR #3126 Round 2 of snappy decompression optimizations
- PR #3128 Support MultiIndex in DataFrame.join
>>>>>>> f611a9df

## Bug Fixes

- PR #3048 Support for zero columned tables
- PR #3030 Fix snappy decoding regression in PR #3014
- PR #3041 Fixed exp to experimental namespace name change issue
- PR #3060 Move copying.hpp includes to legacy


# cuDF 0.10.0 (Date TBD)

## New Features

- PR #2423 Added `groupby.quantile()`
- PR #2522 Add Java bindings for NVStrings backed upper and lower case mutators
- PR #2605 Added Sort based groupby in libcudf
- PR #2607 Add Java bindings for parsing JSON
- PR #2629 Add dropna= parameter to groupby
- PR #2585 ORC & Parquet Readers: Remove millisecond timestamp restriction
- PR #2507 Add GPU-accelerated ORC Writer
- PR #2559 Add Series.tolist()
- PR #2653 Add Java bindings for rolling window operations
- PR #2480 Merge `custreamz` codebase into `cudf` repo
- PR #2674 Add __contains__ for Index/Series/Column
- PR #2635 Add support to read from remote and cloud sources like s3, gcs, hdfs
- PR #2722 Add Java bindings for NVTX ranges
- PR #2702 Add make_bool to dataset generation functions
- PR #2394 Move `rapidsai/custrings` into `cudf`
- PR #2734 Final sync of custrings source into cudf
- PR #2724 Add libcudf support for __contains__
- PR #2777 Add python bindings for porter stemmer measure functionality
- PR #2781 Add issorted to is_monotonic
- PR #2685 Add cudf::scatter_to_tables and cython binding
- PR #2743 Add Java bindings for NVStrings timestamp2long as part of String ColumnVector casting
- PR #2785 Add nvstrings Python docs
- PR #2786 Add benchmarks option to root build.sh
- PR #2802 Add `cudf::repeat()` and `cudf.Series.repeat()`
- PR #2773 Add Fisher's unbiased kurtosis and skew for Series/DataFrame
- PR #2748 Parquet Reader: Add option to specify loading of PANDAS index
- PR #2807 Add scatter_by_map to DataFrame python API
- PR #2836 Add nvstrings.code_points method
- PR #2844 Add Series/DataFrame notnull
- PR #2858 Add GTest type list utilities
- PR #2870 Add support for grouping by Series of arbitrary length
- PR #2719 Series covariance and Pearson correlation
- PR #2207 Beginning of libcudf overhaul: introduce new column and table types
- PR #2869 Add `cudf.CategoricalDtype`
- PR #2838 CSV Reader: Support ARROW_RANDOM_FILE input
- PR #2655 CuPy-based Series and Dataframe .values property
- PR #2803 Added `edit_distance_matrix()` function to calculate pairwise edit distance for each string on a given nvstrings object.
- PR #2811 Start of cudf strings column work based on 2207
- PR #2872 Add Java pinned memory pool allocator
- PR #2969 Add findAndReplaceAll to ColumnVector
- PR #2814 Add Datetimeindex.weekday
- PR #2999 Add timestamp conversion support for string categories
- PR #2918 Add cudf::column timestamp wrapper types

## Improvements

- PR #2578 Update legacy_groupby to use libcudf group_by_without_aggregation
- PR #2581 Removed `managed` allocator from hash map classes.
- PR #2571 Remove unnecessary managed memory from gdf_column_concat
- PR #2648 Cython/Python reorg
- PR #2588 Update Series.append documentation
- PR #2632 Replace dask-cudf set_index code with upstream
- PR #2682 Add cudf.set_allocator() function for easier allocator init
- PR #2642 Improve null printing and testing
- PR #2747 Add missing Cython headers / cudftestutil lib to conda package for cuspatial build
- PR #2706 Compute CSV format in device code to speedup performance
- PR #2673 Add support for np.longlong type
- PR #2703 move dask serialization dispatch into cudf
- PR #2728 Add YYMMDD to version tag for nightly conda packages
- PR #2729 Handle file-handle input in to_csv
- PR #2741 CSV Reader: Move kernel functions into its own file
- PR #2766 Improve nvstrings python cmake flexibility
- PR #2756 Add out_time_unit option to csv reader, support timestamp resolutions
- PR #2771 Stopgap alias for to_gpu_matrix()
- PR #2783 Support mapping input columns to function arguments in apply kernels
- PR #2645 libcudf unique_count for Series.nunique
- PR #2817 Dask-cudf: `read_parquet` support for remote filesystems
- PR #2823 improve java data movement debugging
- PR #2806 CSV Reader: Clean-up row offset operations
- PR #2640 Add dask wait/persist exmaple to 10 minute guide
- PR #2828 Optimizations of kernel launch configuration for `DataFrame.apply_rows` and `DataFrame.apply_chunks`
- PR #2831 Add `column` argument to `DataFrame.drop`
- PR #2775 Various optimizations to improve __getitem__ and __setitem__ performance
- PR #2810 cudf::allocate_like can optionally always allocate a mask.
- PR #2833 Parquet reader: align page data allocation sizes to 4-bytes to satisfy cuda-memcheck
- PR #2832 Using the new Python bindings for UCX
- PR #2856 Update group_split_cudf to use scatter_by_map
- PR #2890 Optionally keep serialized table data on the host.
- PR #2778 Doc: Updated and fixed some docstrings that were formatted incorrectly.
- PR #2830 Use YYMMDD tag in custreamz nightly build
- PR #2875 Java: Remove synchronized from register methods in MemoryCleaner
- PR #2887 Minor snappy decompression optimization
- PR #2899 Use new RMM API based on Cython
- PR #2788 Guide to Python UDFs
- PR #2919 Change java API to use operators in groupby namespace
- PR #2909 CSV Reader: Avoid row offsets host vector default init

## Bug Fixes

- PR #2584 ORC Reader: fix parsing of `DECIMAL` index positions
- PR #2619 Fix groupby serialization/deserialization
- PR #2614 Update Java version to match
- PR #2601 Fixes nlargest(1) issue in Series and Dataframe
- PR #2610 Fix a bug in index serialization (properly pass DeviceNDArray)
- PR #2621 Fixes the floordiv issue of not promoting float type when rhs is 0
- PR #2611 Types Test: fix static casting from negative int to string
- PR #2618 IO Readers: Fix datasource memory map failure for multiple reads
- PR #2628 groupby_without_aggregation non-nullable input table produces non-nullable output
- PR #2615 fix string category partitioning in java API
- PR #2641 fix string category and timeunit concat in the java API
- PR #2649 Fix groupby issue resulting from column_empty bug
- PR #2658 Fix astype() for null categorical columns
- PR #2660 fix column string category and timeunit concat in the java API
- PR #2664 ORC reader: fix `skip_rows` larger than first stripe
- PR #2654 Allow Java gdfOrderBy to work with string categories
- PR #2669 AVRO reader: fix non-deterministic output
- PR #2668 Update Java bindings to specify timestamp units for ORC and Parquet readers
- PR #2679 AVRO reader: fix cuda errors when decoding compressed streams
- PR #2692 Add concatenation for data-frame with different headers (empty and non-empty)
- PR #2651 Remove nvidia driver installation from ci/cpu/build.sh
- PR #2697 Ensure csv reader sets datetime column time units
- PR #2698 Return RangeIndex from contiguous slice of RangeIndex
- PR #2672 Fix null and integer handling in round
- PR #2704 Parquet Reader: Fix crash when loading string column with nulls
- PR #2725 Fix Jitify issue with running on Turing using CUDA version < 10
- PR #2731 Fix building of benchmarks
- PR #2738 Fix java to find new NVStrings locations
- PR #2736 Pin Jitify branch to v0.10 version
- PR #2742 IO Readers: Fix possible silent failures when creating `NvStrings` instance
- PR #2753 Fix java quantile API calls
- PR #2762 Fix validity processing for time in java
- PR #2796 Fix handling string slicing and other nvstrings delegated methods with dask
- PR #2769 Fix link to API docs in README.md
- PR #2772 Handle multiindex pandas Series #2772
- PR #2749 Fix apply_rows/apply_chunks pessimistic null mask to use in_cols null masks only
- PR #2752 CSV Reader: Fix exception when there's no rows to process
- PR #2716 Added Exception for `StringMethods` in string methods
- PR #2787 Fix Broadcasting `None` to `cudf-series`
- PR #2794 Fix async race in NVCategory::get_value and get_value_bounds
- PR #2795 Fix java build/cast error
- PR #2496 Fix improper merge of two dataframes when names differ
- PR #2824 Fix issue with incorrect result when Numeric Series replace is called several times
- PR #2751 Replace value with null
- PR #2765 Fix Java inequality comparisons for string category
- PR #2818 Fix java join API to use new C++ join API
- PR #2841 Fix nvstrings.slice and slice_from for range (0,0)
- PR #2837 Fix join benchmark
- PR #2809 Add hash_df and group_split dispatch functions for dask
- PR #2843 Parquet reader: fix skip_rows when not aligned with page or row_group boundaries
- PR #2851 Deleted existing dask-cudf/record.txt
- PR #2854 Fix column creation from ephemeral objects exposing __cuda_array_interface__
- PR #2860 Fix boolean indexing when the result is a single row
- PR #2859 Fix tail method issue for string columns
- PR #2852 Fixed `cumsum()` and `cumprod()` on boolean series.
- PR #2865 DaskIO: Fix `read_csv` and `read_orc` when input is list of files
- PR #2750 Fixed casting values to cudf::bool8 so non-zero values always cast to true
- PR #2873 Fixed dask_cudf read_partition bug by generating ParquetDatasetPiece
- PR #2850 Fixes dask_cudf.read_parquet on partitioned datasets
- PR #2896 Properly handle `axis` string keywords in `concat`
- PR #2926 Update rounding algorithm to avoid using fmod
- PR #2968 Fix Java dependency loading when using NVTX
- PR #2963 Fix ORC writer uncompressed block indexing
- PR #2928 CSV Reader: Fix using `byte_range` for large datasets
- PR #2983 Fix sm_70+ race condition in gpu_unsnap
- PR #2964 ORC Writer: Segfault when writing mixed numeric and string columns
- PR #3007 Java: Remove unit test that frees RMM invalid pointer
- PR #3009 Fix orc reader RLEv2 patch position regression from PR #2507
- PR #3002 Fix CUDA invalid configuration errors reported after loading an ORC file without data
- PR #3035 Update update-version.sh for new docs locations
- PR #3038 Fix uninitialized stream parameter in device_table deleter
- PR #3064 Fixes groupby performance issue
- PR #3061 Add rmmInitialize to nvstrings gtests
- PR #3058 Fix UDF doc markdown formatting
- PR #3059 Add nvstrings python build instructions to contributing.md


# cuDF 0.9.0 (21 Aug 2019)

## New Features

- PR #1993 Add CUDA-accelerated series aggregations: mean, var, std
- PR #2111 IO Readers: Support memory buffer, file-like object, and URL inputs
- PR #2012 Add `reindex()` to DataFrame and Series
- PR #2097 Add GPU-accelerated AVRO reader
- PR #2098 Support binary ops on DFs and Series with mismatched indices
- PR #2160 Merge `dask-cudf` codebase into `cudf` repo
- PR #2149 CSV Reader: Add `hex` dtype for explicit hexadecimal parsing
- PR #2156 Add `upper_bound()` and `lower_bound()` for libcudf tables and `searchsorted()` for cuDF Series
- PR #2158 CSV Reader: Support single, non-list/dict argument for `dtype`
- PR #2177 CSV Reader: Add `parse_dates` parameter for explicit date inference
- PR #1744 cudf::apply_boolean_mask and cudf::drop_nulls support for cudf::table inputs (multi-column)
- PR #2196 Add `DataFrame.dropna()`
- PR #2197 CSV Writer: add `chunksize` parameter for `to_csv`
- PR #2215 `type_dispatcher` benchmark
- PR #2179 Add Java quantiles
- PR #2157 Add __array_function__ to DataFrame and Series
- PR #2212 Java support for ORC reader
- PR #2224 Add DataFrame isna, isnull, notna functions
- PR #2236 Add Series.drop_duplicates
- PR #2105 Add hash-based join benchmark
- PR #2316 Add unique, nunique, and value_counts for datetime columns
- PR #2337 Add Java support for slicing a ColumnVector
- PR #2049 Add cudf::merge (sorted merge)
- PR #2368 Full cudf+dask Parquet Support
- PR #2380 New cudf::is_sorted checks whether cudf::table is sorted
- PR #2356 Java column vector standard deviation support
- PR #2221 MultiIndex full indexing - Support iloc and wildcards for loc
- PR #2429 Java support for getting length of strings in a ColumnVector
- PR #2415 Add `value_counts` for series of any type
- PR #2446 Add __array_function__ for index
- PR #2437 ORC reader: Add 'use_np_dtypes' option
- PR #2382 Add CategoricalAccessor add, remove, rename, and ordering methods
- PR #2464 Native implement `__cuda_array_interface__` for Series/Index/Column objects
- PR #2425 Rolling window now accepts array-based user-defined functions
- PR #2442 Add __setitem__
- PR #2449 Java support for getting byte count of strings in a ColumnVector
- PR #2492 Add groupby.size() method
- PR #2358 Add cudf::nans_to_nulls: convert floating point column into bitmask
- PR #2489 Add drop argument to set_index
- PR #2491 Add Java bindings for ORC reader 'use_np_dtypes' option
- PR #2213 Support s/ms/us/ns DatetimeColumn time unit resolutions
- PR #2536 Add _constructor properties to Series and DataFrame

## Improvements

- PR #2103 Move old `column` and `bitmask` files into `legacy/` directory
- PR #2109 added name to Python column classes
- PR #1947 Cleanup serialization code
- PR #2125 More aggregate in java API
- PR #2127 Add in java Scalar tests
- PR #2088 Refactor of Python groupby code
- PR #2130 Java serialization and deserialization of tables.
- PR #2131 Chunk rows logic added to csv_writer
- PR #2129 Add functions in the Java API to support nullable column filtering
- PR #2165 made changes to get_dummies api for it to be available in MethodCache
- PR #2171 Add CodeCov integration, fix doc version, make --skip-tests work when invoking with source
- PR #2184 handle remote orc files for dask-cudf
- PR #2186 Add `getitem` and `getattr` style access to Rolling objects
- PR #2168 Use cudf.Column for CategoricalColumn's categories instead of a tuple
- PR #2193 DOC: cudf::type_dispatcher documentation for specializing dispatched functors
- PR #2199 Better java support for appending strings
- PR #2176 Added column dtype support for datetime, int8, int16 to csv_writer
- PR #2209 Matching `get_dummies` & `select_dtypes` behavior to pandas
- PR #2217 Updated Java bindings to use the new groupby API
- PR #2214 DOC: Update doc instructions to build/install `cudf` and `dask-cudf`
- PR #2220 Update Java bindings for reduction rename
- PR #2232 Move CodeCov upload from build script to Jenkins
- PR #2225 refactor to use libcudf for gathering columns in dataframes
- PR #2293 Improve join performance (faster compute_join_output_size)
- PR #2300 Create separate dask codeowners for dask-cudf codebase
- PR #2304 gdf_group_by_without_aggregations returns gdf_column
- PR #2309 Java readers: remove redundant copy of result pointers
- PR #2307 Add `black` and `isort` to style checker script
- PR #2345 Restore removal of old groupby implementation
- PR #2342 Improve `astype()` to operate all ways
- PR #2329 using libcudf cudf::copy for column deep copy
- PR #2344 DOC: docs on code formatting for contributors
- PR #2376 Add inoperative axis= and win_type= arguments to Rolling()
- PR #2378 remove dask for (de-)serialization of cudf objects
- PR #2353 Bump Arrow and Dask versions
- PR #2377 Replace `standard_python_slice` with just `slice.indices()`
- PR #2373 cudf.DataFrame enchancements & Series.values support
- PR #2392 Remove dlpack submodule; make cuDF's Cython API externally accessible
- PR #2430 Updated Java bindings to use the new unary API
- PR #2406 Moved all existing `table` related files to a `legacy/` directory
- PR #2350 Performance related changes to get_dummies
- PR #2420 Remove `cudautils.astype` and replace with `typecast.apply_cast`
- PR #2456 Small improvement to typecast utility
- PR #2458 Fix handling of thirdparty packages in `isort` config
- PR #2459 IO Readers: Consolidate all readers to use `datasource` class
- PR #2475 Exposed type_dispatcher.hpp, nvcategory_util.hpp and wrapper_types.hpp in the include folder
- PR #2484 Enabled building libcudf as a static library
- PR #2453 Streamline CUDA_REL environment variable
- PR #2483 Bundle Boost filesystem dependency in the Java jar
- PR #2486 Java API hash functions
- PR #2481 Adds the ignore_null_keys option to the java api
- PR #2490 Java api: support multiple aggregates for the same column
- PR #2510 Java api: uses table based apply_boolean_mask
- PR #2432 Use pandas formatting for console, html, and latex output
- PR #2573 Bump numba version to 0.45.1
- PR #2606 Fix references to notebooks-contrib

## Bug Fixes

- PR #2086 Fixed quantile api behavior mismatch in series & dataframe
- PR #2128 Add offset param to host buffer readers in java API.
- PR #2145 Work around binops validity checks for java
- PR #2146 Work around unary_math validity checks for java
- PR #2151 Fixes bug in cudf::copy_range where null_count was invalid
- PR #2139 matching to pandas describe behavior & fixing nan values issue
- PR #2161 Implicitly convert unsigned to signed integer types in binops
- PR #2154 CSV Reader: Fix bools misdetected as strings dtype
- PR #2178 Fix bug in rolling bindings where a view of an ephemeral column was being taken
- PR #2180 Fix issue with isort reordering `importorskip` below imports depending on them
- PR #2187 fix to honor dtype when numpy arrays are passed to columnops.as_column
- PR #2190 Fix issue in astype conversion of string column to 'str'
- PR #2208 Fix issue with calling `head()` on one row dataframe
- PR #2229 Propagate exceptions from Cython cdef functions
- PR #2234 Fix issue with local build script not properly building
- PR #2223 Fix CUDA invalid configuration errors reported after loading small compressed ORC files
- PR #2162 Setting is_unique and is_monotonic-related attributes
- PR #2244 Fix ORC RLEv2 delta mode decoding with nonzero residual delta width
- PR #2297 Work around `var/std` unsupported only at debug build
- PR #2302 Fixed java serialization corner case
- PR #2355 Handle float16 in binary operations
- PR #2311 Fix copy behaviour for GenericIndex
- PR #2349 Fix issues with String filter in java API
- PR #2323 Fix groupby on categoricals
- PR #2328 Ensure order is preserved in CategoricalAccessor._set_categories
- PR #2202 Fix issue with unary ops mishandling empty input
- PR #2326 Fix for bug in DLPack when reading multiple columns
- PR #2324 Fix cudf Docker build
- PR #2325 Fix ORC RLEv2 patched base mode decoding with nonzero patch width
- PR #2235 Fix get_dummies to be compatible with dask
- PR #2332 Zero initialize gdf_dtype_extra_info
- PR #2355 Handle float16 in binary operations
- PR #2360 Fix missing dtype handling in cudf.Series & columnops.as_column
- PR #2364 Fix quantile api and other trivial issues around it
- PR #2361 Fixed issue with `codes` of CategoricalIndex
- PR #2357 Fixed inconsistent type of index created with from_pandas vs direct construction
- PR #2389 Fixed Rolling __getattr__ and __getitem__ for offset based windows
- PR #2402 Fixed bug in valid mask computation in cudf::copy_if (apply_boolean_mask)
- PR #2401 Fix to a scalar datetime(of type Days) issue
- PR #2386 Correctly allocate output valids in groupby
- PR #2411 Fixed failures on binary op on single element string column
- PR #2422 Fix Pandas logical binary operation incompatibilites
- PR #2447 Fix CodeCov posting build statuses temporarily
- PR #2450 Fix erroneous null handling in `cudf.DataFrame`'s `apply_rows`
- PR #2470 Fix issues with empty strings and string categories (Java)
- PR #2471 Fix String Column Validity.
- PR #2481 Fix java validity buffer serialization
- PR #2485 Updated bytes calculation to use size_t to avoid overflow in column concat
- PR #2461 Fix groupby multiple aggregations same column
- PR #2514 Fix cudf::drop_nulls threshold handling in Cython
- PR #2516 Fix utilities include paths and meta.yaml header paths
- PR #2517 Fix device memory leak in to_dlpack tensor deleter
- PR #2431 Fix local build generated file ownerships
- PR #2511 Added import of orc, refactored exception handlers to not squash fatal exceptions
- PR #2527 Fix index and column input handling in dask_cudf read_parquet
- PR #2466 Fix `dataframe.query` returning null rows erroneously
- PR #2548 Orc reader: fix non-deterministic data decoding at chunk boundaries
- PR #2557 fix cudautils import in string.py
- PR #2521 Fix casting datetimes from/to the same resolution
- PR #2545 Fix MultiIndexes with datetime levels
- PR #2560 Remove duplicate `dlpack` definition in conda recipe
- PR #2567 Fix ColumnVector.fromScalar issues while dealing with null scalars
- PR #2565 Orc reader: fix incorrect data decoding of int64 data types
- PR #2577 Fix search benchmark compilation error by adding necessary header
- PR #2604 Fix a bug in copying.pyx:_normalize_types that upcasted int32 to int64


# cuDF 0.8.0 (27 June 2019)

## New Features

- PR #1524 Add GPU-accelerated JSON Lines parser with limited feature set
- PR #1569 Add support for Json objects to the JSON Lines reader
- PR #1622 Add Series.loc
- PR #1654 Add cudf::apply_boolean_mask: faster replacement for gdf_apply_stencil
- PR #1487 cython gather/scatter
- PR #1310 Implemented the slice/split functionality.
- PR #1630 Add Python layer to the GPU-accelerated JSON reader
- PR #1745 Add rounding of numeric columns via Numba
- PR #1772 JSON reader: add support for BytesIO and StringIO input
- PR #1527 Support GDF_BOOL8 in readers and writers
- PR #1819 Logical operators (AND, OR, NOT) for libcudf and cuDF
- PR #1813 ORC Reader: Add support for stripe selection
- PR #1828 JSON Reader: add suport for bool8 columns
- PR #1833 Add column iterator with/without nulls
- PR #1665 Add the point-in-polygon GIS function
- PR #1863 Series and Dataframe methods for all and any
- PR #1908 cudf::copy_range and cudf::fill for copying/assigning an index or range to a constant
- PR #1921 Add additional formats for typecasting to/from strings
- PR #1807 Add Series.dropna()
- PR #1987 Allow user defined functions in the form of ptx code to be passed to binops
- PR #1948 Add operator functions like `Series.add()` to DataFrame and Series
- PR #1954 Add skip test argument to GPU build script
- PR #2018 Add bindings for new groupby C++ API
- PR #1984 Add rolling window operations Series.rolling() and DataFrame.rolling()
- PR #1542 Python method and bindings for to_csv
- PR #1995 Add Java API
- PR #1998 Add google benchmark to cudf
- PR #1845 Add cudf::drop_duplicates, DataFrame.drop_duplicates
- PR #1652 Added `Series.where()` feature
- PR #2074 Java Aggregates, logical ops, and better RMM support
- PR #2140 Add a `cudf::transform` function
- PR #2068 Concatenation of different typed columns

## Improvements

- PR #1538 Replacing LesserRTTI with inequality_comparator
- PR #1703 C++: Added non-aggregating `insert` to `concurrent_unordered_map` with specializations to store pairs with a single atomicCAS when possible.
- PR #1422 C++: Added a RAII wrapper for CUDA streams
- PR #1701 Added `unique` method for stringColumns
- PR #1713 Add documentation for Dask-XGBoost
- PR #1666 CSV Reader: Improve performance for files with large number of columns
- PR #1725 Enable the ability to use a single column groupby as its own index
- PR #1759 Add an example showing simultaneous rolling averages to `apply_grouped` documentation
- PR #1746 C++: Remove unused code: `windowed_ops.cu`, `sorting.cu`, `hash_ops.cu`
- PR #1748 C++: Add `bool` nullability flag to `device_table` row operators
- PR #1764 Improve Numerical column: `mean_var` and `mean`
- PR #1767 Speed up Python unit tests
- PR #1770 Added build.sh script, updated CI scripts and documentation
- PR #1739 ORC Reader: Add more pytest coverage
- PR #1696 Added null support in `Series.replace()`.
- PR #1390 Added some basic utility functions for `gdf_column`'s
- PR #1791 Added general column comparison code for testing
- PR #1795 Add printing of git submodule info to `print_env.sh`
- PR #1796 Removing old sort based group by code and gdf_filter
- PR #1811 Added funtions for copying/allocating `cudf::table`s
- PR #1838 Improve columnops.column_empty so that it returns typed columns instead of a generic Column
- PR #1890 Add utils.get_dummies- a pandas-like wrapper around one_hot-encoding
- PR #1823 CSV Reader: default the column type to string for empty dataframes
- PR #1827 Create bindings for scalar-vector binops, and update one_hot_encoding to use them
- PR #1817 Operators now support different sized dataframes as long as they don't share different sized columns
- PR #1855 Transition replace_nulls to new C++ API and update corresponding Cython/Python code
- PR #1858 Add `std::initializer_list` constructor to `column_wrapper`
- PR #1846 C++ type-erased gdf_equal_columns test util; fix gdf_equal_columns logic error
- PR #1390 Added some basic utility functions for `gdf_column`s
- PR #1391 Tidy up bit-resolution-operation and bitmask class code
- PR #1882 Add iloc functionality to MultiIndex dataframes
- PR #1884 Rolling windows: general enhancements and better coverage for unit tests
- PR #1886 support GDF_STRING_CATEGORY columns in apply_boolean_mask, drop_nulls and other libcudf functions
- PR #1896 Improve performance of groupby with levels specified in dask-cudf
- PR #1915 Improve iloc performance for non-contiguous row selection
- PR #1859 Convert read_json into a C++ API
- PR #1919 Rename libcudf namespace gdf to namespace cudf
- PR #1850 Support left_on and right_on for DataFrame merge operator
- PR #1930 Specialize constructor for `cudf::bool8` to cast argument to `bool`
- PR #1938 Add default constructor for `column_wrapper`
- PR #1930 Specialize constructor for `cudf::bool8` to cast argument to `bool`
- PR #1952 consolidate libcudf public API headers in include/cudf
- PR #1949 Improved selection with boolmask using libcudf `apply_boolean_mask`
- PR #1956 Add support for nulls in `query()`
- PR #1973 Update `std::tuple` to `std::pair` in top-most libcudf APIs and C++ transition guide
- PR #1981 Convert read_csv into a C++ API
- PR #1868 ORC Reader: Support row index for speed up on small/medium datasets
- PR #1964 Added support for list-like types in Series.str.cat
- PR #2005 Use HTML5 details tag in bug report issue template
- PR #2003 Removed few redundant unit-tests from test_string.py::test_string_cat
- PR #1944 Groupby design improvements
- PR #2017 Convert `read_orc()` into a C++ API
- PR #2011 Convert `read_parquet()` into a C++ API
- PR #1756 Add documentation "10 Minutes to cuDF and dask_cuDF"
- PR #2034 Adding support for string columns concatenation using "add" binary operator
- PR #2042 Replace old "10 Minutes" guide with new guide for docs build process
- PR #2036 Make library of common test utils to speed up tests compilation
- PR #2022 Facilitating get_dummies to be a high level api too
- PR #2050 Namespace IO readers and add back free-form `read_xxx` functions
- PR #2104 Add a functional ``sort=`` keyword argument to groupby
- PR #2108 Add `find_and_replace` for StringColumn for replacing single values
- PR #1803 cuDF/CuPy interoperability documentation

## Bug Fixes

- PR #1465 Fix for test_orc.py and test_sparse_df.py test failures
- PR #1583 Fix underlying issue in `as_index()` that was causing `Series.quantile()` to fail
- PR #1680 Add errors= keyword to drop() to fix cudf-dask bug
- PR #1651 Fix `query` function on empty dataframe
- PR #1616 Fix CategoricalColumn to access categories by index instead of iteration
- PR #1660 Fix bug in `loc` when indexing with a column name (a string)
- PR #1683 ORC reader: fix timestamp conversion to UTC
- PR #1613 Improve CategoricalColumn.fillna(-1) performance
- PR #1642 Fix failure of CSV_TEST gdf_csv_test.SkiprowsNrows on multiuser systems
- PR #1709 Fix handling of `datetime64[ms]` in `dataframe.select_dtypes`
- PR #1704 CSV Reader: Add support for the plus sign in number fields
- PR #1687 CSV reader: return an empty dataframe for zero size input
- PR #1757 Concatenating columns with null columns
- PR #1755 Add col_level keyword argument to melt
- PR #1758 Fix df.set_index() when setting index from an empty column
- PR #1749 ORC reader: fix long strings of NULL values resulting in incorrect data
- PR #1742 Parquet Reader: Fix index column name to match PANDAS compat
- PR #1782 Update libcudf doc version
- PR #1783 Update conda dependencies
- PR #1786 Maintain the original series name in series.unique output
- PR #1760 CSV Reader: fix segfault when dtype list only includes columns from usecols list
- PR #1831 build.sh: Assuming python is in PATH instead of using PYTHON env var
- PR #1839 Raise an error instead of segfaulting when transposing a DataFrame with StringColumns
- PR #1840 Retain index correctly during merge left_on right_on
- PR #1825 cuDF: Multiaggregation Groupby Failures
- PR #1789 CSV Reader: Fix missing support for specifying `int8` and `int16` dtypes
- PR #1857 Cython Bindings: Handle `bool` columns while calling `column_view_from_NDArrays`
- PR #1849 Allow DataFrame support methods to pass arguments to the methods
- PR #1847 Fixed #1375 by moving the nvstring check into the wrapper function
- PR #1864 Fixing cudf reduction for POWER platform
- PR #1869 Parquet reader: fix Dask timestamps not matching with Pandas (convert to milliseconds)
- PR #1876 add dtype=bool for `any`, `all` to treat integer column correctly
- PR #1875 CSV reader: take NaN values into account in dtype detection
- PR #1873 Add column dtype checking for the all/any methods
- PR #1902 Bug with string iteration in _apply_basic_agg
- PR #1887 Fix for initialization issue in pq_read_arg,orc_read_arg
- PR #1867 JSON reader: add support for null/empty fields, including the 'null' literal
- PR #1891 Fix bug #1750 in string column comparison
- PR #1909 Support of `to_pandas()` of boolean series with null values
- PR #1923 Use prefix removal when two aggs are called on a SeriesGroupBy
- PR #1914 Zero initialize gdf_column local variables
- PR #1959 Add support for comparing boolean Series to scalar
- PR #1966 Ignore index fix in series append
- PR #1967 Compute index __sizeof__ only once for DataFrame __sizeof__
- PR #1977 Support CUDA installation in default system directories
- PR #1982 Fixes incorrect index name after join operation
- PR #1985 Implement `GDF_PYMOD`, a special modulo that follows python's sign rules
- PR #1991 Parquet reader: fix decoding of NULLs
- PR #1990 Fixes a rendering bug in the `apply_grouped` documentation
- PR #1978 Fix for values being filled in an empty dataframe
- PR #2001 Correctly create MultiColumn from Pandas MultiColumn
- PR #2006 Handle empty dataframe groupby construction for dask
- PR #1965 Parquet Reader: Fix duplicate index column when it's already in `use_cols`
- PR #2033 Add pip to conda environment files to fix warning
- PR #2028 CSV Reader: Fix reading of uncompressed files without a recognized file extension
- PR #2073 Fix an issue when gathering columns with NVCategory and nulls
- PR #2053 cudf::apply_boolean_mask return empty column for empty boolean mask
- PR #2066 exclude `IteratorTest.mean_var_output` test from debug build
- PR #2069 Fix JNI code to use read_csv and read_parquet APIs
- PR #2071 Fix bug with unfound transitive dependencies for GTests in Ubuntu 18.04
- PR #2089 Configure Sphinx to render params correctly
- PR #2091 Fix another bug with unfound transitive dependencies for `cudftestutils` in Ubuntu 18.04
- PR #2115 Just apply `--disable-new-dtags` instead of trying to define all the transitive dependencies
- PR #2106 Fix errors in JitCache tests caused by sharing of device memory between processes
- PR #2120 Fix errors in JitCache tests caused by running multiple threads on the same data
- PR #2102 Fix memory leak in groupby
- PR #2113 fixed typo in to_csv code example


# cudf 0.7.2 (16 May 2019)

## New Features

- PR #1735 Added overload for atomicAdd on int64. Streamlined implementation of custom atomic overloads.
- PR #1741 Add MultiIndex concatenation

## Bug Fixes

- PR #1718 Fix issue with SeriesGroupBy MultiIndex in dask-cudf
- PR #1734 Python: fix performance regression for groupby count() aggregations
- PR #1768 Cython: fix handling read only schema buffers in gpuarrow reader


# cudf 0.7.1 (11 May 2019)

## New Features

- PR #1702 Lazy load MultiIndex to return groupby performance to near optimal.

## Bug Fixes

- PR #1708 Fix handling of `datetime64[ms]` in `dataframe.select_dtypes`


# cuDF 0.7.0 (10 May 2019)

## New Features

- PR #982 Implement gdf_group_by_without_aggregations and gdf_unique_indices functions
- PR #1142 Add `GDF_BOOL` column type
- PR #1194 Implement overloads for CUDA atomic operations
- PR #1292 Implemented Bitwise binary ops AND, OR, XOR (&, |, ^)
- PR #1235 Add GPU-accelerated Parquet Reader
- PR #1335 Added local_dict arg in `DataFrame.query()`.
- PR #1282 Add Series and DataFrame.describe()
- PR #1356 Rolling windows
- PR #1381 Add DataFrame._get_numeric_data
- PR #1388 Add CODEOWNERS file to auto-request reviews based on where changes are made
- PR #1396 Add DataFrame.drop method
- PR #1413 Add DataFrame.melt method
- PR #1412 Add DataFrame.pop()
- PR #1419 Initial CSV writer function
- PR #1441 Add Series level cumulative ops (cumsum, cummin, cummax, cumprod)
- PR #1420 Add script to build and test on a local gpuCI image
- PR #1440 Add DatetimeColumn.min(), DatetimeColumn.max()
- PR #1455 Add Series.Shift via Numba kernel
- PR #1441 Add Series level cumulative ops (cumsum, cummin, cummax, cumprod)
- PR #1461 Add Python coverage test to gpu build
- PR #1445 Parquet Reader: Add selective reading of rows and row group
- PR #1532 Parquet Reader: Add support for INT96 timestamps
- PR #1516 Add Series and DataFrame.ndim
- PR #1556 Add libcudf C++ transition guide
- PR #1466 Add GPU-accelerated ORC Reader
- PR #1565 Add build script for nightly doc builds
- PR #1508 Add Series isna, isnull, and notna
- PR #1456 Add Series.diff() via Numba kernel
- PR #1588 Add Index `astype` typecasting
- PR #1301 MultiIndex support
- PR #1599 Level keyword supported in groupby
- PR #929 Add support operations to dataframe
- PR #1609 Groupby accept list of Series
- PR #1658 Support `group_keys=True` keyword in groupby method

## Improvements

- PR #1531 Refactor closures as private functions in gpuarrow
- PR #1404 Parquet reader page data decoding speedup
- PR #1076 Use `type_dispatcher` in join, quantiles, filter, segmented sort, radix sort and hash_groupby
- PR #1202 Simplify README.md
- PR #1149 CSV Reader: Change convertStrToValue() functions to `__device__` only
- PR #1238 Improve performance of the CUDA trie used in the CSV reader
- PR #1245 Use file cache for JIT kernels
- PR #1278 Update CONTRIBUTING for new conda environment yml naming conventions
- PR #1163 Refactored UnaryOps. Reduced API to two functions: `gdf_unary_math` and `gdf_cast`. Added `abs`, `-`, and `~` ops. Changed bindings to Cython
- PR #1284 Update docs version
- PR #1287 add exclude argument to cudf.select_dtype function
- PR #1286 Refactor some of the CSV Reader kernels into generic utility functions
- PR #1291 fillna in `Series.to_gpu_array()` and `Series.to_array()` can accept the scalar too now.
- PR #1005 generic `reduction` and `scan` support
- PR #1349 Replace modernGPU sort join with thrust.
- PR #1363 Add a dataframe.mean(...) that raises NotImplementedError to satisfy `dask.dataframe.utils.is_dataframe_like`
- PR #1319 CSV Reader: Use column wrapper for gdf_column output alloc/dealloc
- PR #1376 Change series quantile default to linear
- PR #1399 Replace CFFI bindings for NVTX functions with Cython bindings
- PR #1389 Refactored `set_null_count()`
- PR #1386 Added macros `GDF_TRY()`, `CUDF_TRY()` and `ASSERT_CUDF_SUCCEEDED()`
- PR #1435 Rework CMake and conda recipes to depend on installed libraries
- PR #1391 Tidy up bit-resolution-operation and bitmask class code
- PR #1439 Add cmake variable to enable compiling CUDA code with -lineinfo
- PR #1462 Add ability to read parquet files from arrow::io::RandomAccessFile
- PR #1453 Convert CSV Reader CFFI to Cython
- PR #1479 Convert Parquet Reader CFFI to Cython
- PR #1397 Add a utility function for producing an overflow-safe kernel launch grid configuration
- PR #1382 Add GPU parsing of nested brackets to cuIO parsing utilities
- PR #1481 Add cudf::table constructor to allocate a set of `gdf_column`s
- PR #1484 Convert GroupBy CFFI to Cython
- PR #1463 Allow and default melt keyword argument var_name to be None
- PR #1486 Parquet Reader: Use device_buffer rather than device_ptr
- PR #1525 Add cudatoolkit conda dependency
- PR #1520 Renamed `src/dataframe` to `src/table` and moved `table.hpp`. Made `types.hpp` to be type declarations only.
- PR #1492 Convert transpose CFFI to Cython
- PR #1495 Convert binary and unary ops CFFI to Cython
- PR #1503 Convert sorting and hashing ops CFFI to Cython
- PR #1522 Use latest release version in update-version CI script
- PR #1533 Remove stale join CFFI, fix memory leaks in join Cython
- PR #1521 Added `row_bitmask` to compute bitmask for rows of a table. Merged `valids_ops.cu` and `bitmask_ops.cu`
- PR #1553 Overload `hash_row` to avoid using intial hash values. Updated `gdf_hash` to select between overloads
- PR #1585 Updated `cudf::table` to maintain own copy of wrapped `gdf_column*`s
- PR #1559 Add `except +` to all Cython function definitions to catch C++ exceptions properly
- PR #1617 `has_nulls` and `column_dtypes` for `cudf::table`
- PR #1590 Remove CFFI from the build / install process entirely
- PR #1536 Convert gpuarrow CFFI to Cython
- PR #1655 Add `Column._pointer` as a way to access underlying `gdf_column*` of a `Column`
- PR #1655 Update readme conda install instructions for cudf version 0.6 and 0.7


## Bug Fixes

- PR #1233 Fix dtypes issue while adding the column to `str` dataframe.
- PR #1254 CSV Reader: fix data type detection for floating-point numbers in scientific notation
- PR #1289 Fix looping over each value instead of each category in concatenation
- PR #1293 Fix Inaccurate error message in join.pyx
- PR #1308 Add atomicCAS overload for `int8_t`, `int16_t`
- PR #1317 Fix catch polymorphic exception by reference in ipc.cu
- PR #1325 Fix dtype of null bitmasks to int8
- PR #1326 Update build documentation to use -DCMAKE_CXX11_ABI=ON
- PR #1334 Add "na_position" argument to CategoricalColumn sort_by_values
- PR #1321 Fix out of bounds warning when checking Bzip2 header
- PR #1359 Add atomicAnd/Or/Xor for integers
- PR #1354 Fix `fillna()` behaviour when replacing values with different dtypes
- PR #1347 Fixed core dump issue while passing dict_dtypes without column names in `cudf.read_csv()`
- PR #1379 Fixed build failure caused due to error: 'col_dtype' may be used uninitialized
- PR #1392 Update cudf Dockerfile and package_versions.sh
- PR #1385 Added INT8 type to `_schema_to_dtype` for use in GpuArrowReader
- PR #1393 Fixed a bug in `gdf_count_nonzero_mask()` for the case of 0 bits to count
- PR #1395 Update CONTRIBUTING to use the environment variable CUDF_HOME
- PR #1416 Fix bug at gdf_quantile_exact and gdf_quantile_appox
- PR #1421 Fix remove creation of series multiple times during `add_column()`
- PR #1405 CSV Reader: Fix memory leaks on read_csv() failure
- PR #1328 Fix CategoricalColumn to_arrow() null mask
- PR #1433 Fix NVStrings/categories includes
- PR #1432 Update NVStrings to 0.7.* to coincide with 0.7 development
- PR #1483 Modify CSV reader to avoid cropping blank quoted characters in non-string fields
- PR #1446 Merge 1275 hotfix from master into branch-0.7
- PR #1447 Fix legacy groupby apply docstring
- PR #1451 Fix hash join estimated result size is not correct
- PR #1454 Fix local build script improperly change directory permissions
- PR #1490 Require Dask 1.1.0+ for `is_dataframe_like` test or skip otherwise.
- PR #1491 Use more specific directories & groups in CODEOWNERS
- PR #1497 Fix Thrust issue on CentOS caused by missing default constructor of host_vector elements
- PR #1498 Add missing include guard to device_atomics.cuh and separated DEVICE_ATOMICS_TEST
- PR #1506 Fix csv-write call to updated NVStrings method
- PR #1510 Added nvstrings `fillna()` function
- PR #1507 Parquet Reader: Default string data to GDF_STRING
- PR #1535 Fix doc issue to ensure correct labelling of cudf.series
- PR #1537 Fix `undefined reference` link error in HashPartitionTest
- PR #1548 Fix ci/local/build.sh README from using an incorrect image example
- PR #1551 CSV Reader: Fix integer column name indexing
- PR #1586 Fix broken `scalar_wrapper::operator==`
- PR #1591 ORC/Parquet Reader: Fix missing import for FileNotFoundError exception
- PR #1573 Parquet Reader: Fix crash due to clash with ORC reader datasource
- PR #1607 Revert change of `column.to_dense_buffer` always return by copy for performance concerns
- PR #1618 ORC reader: fix assert & data output when nrows/skiprows isn't aligned to stripe boundaries
- PR #1631 Fix failure of TYPES_TEST on some gcc-7 based systems.
- PR #1641 CSV Reader: Fix skip_blank_lines behavior with Windows line terminators (\r\n)
- PR #1648 ORC reader: fix non-deterministic output when skiprows is non-zero
- PR #1676 Fix groupby `as_index` behaviour with `MultiIndex`
- PR #1659 Fix bug caused by empty groupbys and multiindex slicing throwing exceptions
- PR #1656 Correct Groupby failure in dask when un-aggregable columns are left in dataframe.
- PR #1689 Fix groupby performance regression
- PR #1694 Add Cython as a runtime dependency since it's required in `setup.py`


# cuDF 0.6.1 (25 Mar 2019)

## Bug Fixes

- PR #1275 Fix CentOS exception in DataFrame.hash_partition from using value "returned" by a void function


# cuDF 0.6.0 (22 Mar 2019)

## New Features

- PR #760 Raise `FileNotFoundError` instead of `GDF_FILE_ERROR` in `read_csv` if the file does not exist
- PR #539 Add Python bindings for replace function
- PR #823 Add Doxygen configuration to enable building HTML documentation for libcudf C/C++ API
- PR #807 CSV Reader: Add byte_range parameter to specify the range in the input file to be read
- PR #857 Add Tail method for Series/DataFrame and update Head method to use iloc
- PR #858 Add series feature hashing support
- PR #871 CSV Reader: Add support for NA values, including user specified strings
- PR #893 Adds PyArrow based parquet readers / writers to Python, fix category dtype handling, fix arrow ingest buffer size issues
- PR #867 CSV Reader: Add support for ignoring blank lines and comment lines
- PR #887 Add Series digitize method
- PR #895 Add Series groupby
- PR #898 Add DataFrame.groupby(level=0) support
- PR #920 Add feather, JSON, HDF5 readers / writers from PyArrow / Pandas
- PR #888 CSV Reader: Add prefix parameter for column names, used when parsing without a header
- PR #913 Add DLPack support: convert between cuDF DataFrame and DLTensor
- PR #939 Add ORC reader from PyArrow
- PR #918 Add Series.groupby(level=0) support
- PR #906 Add binary and comparison ops to DataFrame
- PR #958 Support unary and binary ops on indexes
- PR #964 Add `rename` method to `DataFrame`, `Series`, and `Index`
- PR #985 Add `Series.to_frame` method
- PR #985 Add `drop=` keyword to reset_index method
- PR #994 Remove references to pygdf
- PR #990 Add external series groupby support
- PR #988 Add top-level merge function to cuDF
- PR #992 Add comparison binaryops to DateTime columns
- PR #996 Replace relative path imports with absolute paths in tests
- PR #995 CSV Reader: Add index_col parameter to specify the column name or index to be used as row labels
- PR #1004 Add `from_gpu_matrix` method to DataFrame
- PR #997 Add property index setter
- PR #1007 Replace relative path imports with absolute paths in cudf
- PR #1013 select columns with df.columns
- PR #1016 Rename Series.unique_count() to nunique() to match pandas API
- PR #947 Prefixsum to handle nulls and float types
- PR #1029 Remove rest of relative path imports
- PR #1021 Add filtered selection with assignment for Dataframes
- PR #872 Adding NVCategory support to cudf apis
- PR #1052 Add left/right_index and left/right_on keywords to merge
- PR #1091 Add `indicator=` and `suffixes=` keywords to merge
- PR #1107 Add unsupported keywords to Series.fillna
- PR #1032 Add string support to cuDF python
- PR #1136 Removed `gdf_concat`
- PR #1153 Added function for getting the padded allocation size for valid bitmask
- PR #1148 Add cudf.sqrt for dataframes and Series
- PR #1159 Add Python bindings for libcudf dlpack functions
- PR #1155 Add __array_ufunc__ for DataFrame and Series for sqrt
- PR #1168 to_frame for series accepts a name argument


## Improvements

- PR #1218 Add dask-cudf page to API docs
- PR #892 Add support for heterogeneous types in binary ops with JIT
- PR #730 Improve performance of `gdf_table` constructor
- PR #561 Add Doxygen style comments to Join CUDA functions
- PR #813 unified libcudf API functions by replacing gpu_ with gdf_
- PR #822 Add support for `__cuda_array_interface__` for ingest
- PR #756 Consolidate common helper functions from unordered map and multimap
- PR #753 Improve performance of groupby sum and average, especially for cases with few groups.
- PR #836 Add ingest support for arrow chunked arrays in Column, Series, DataFrame creation
- PR #763 Format doxygen comments for csv_read_arg struct
- PR #532 CSV Reader: Use type dispatcher instead of switch block
- PR #694 Unit test utilities improvements
- PR #878 Add better indexing to Groupby
- PR #554 Add `empty` method and `is_monotonic` attribute to `Index`
- PR #1040 Fixed up Doxygen comment tags
- PR #909 CSV Reader: Avoid host->device->host copy for header row data
- PR #916 Improved unit testing and error checking for `gdf_column_concat`
- PR #941 Replace `numpy` call in `Series.hash_encode` with `numba`
- PR #942 Added increment/decrement operators for wrapper types
- PR #943 Updated `count_nonzero_mask` to return `num_rows` when the mask is null
- PR #952 Added trait to map C++ type to `gdf_dtype`
- PR #966 Updated RMM submodule.
- PR #998 Add IO reader/writer modules to API docs, fix for missing cudf.Series docs
- PR #1017 concatenate along columns for Series and DataFrames
- PR #1002 Support indexing a dataframe with another boolean dataframe
- PR #1018 Better concatenation for Series and Dataframes
- PR #1036 Use Numpydoc style docstrings
- PR #1047 Adding gdf_dtype_extra_info to gdf_column_view_augmented
- PR #1054 Added default ctor to SerialTrieNode to overcome Thrust issue in CentOS7 + CUDA10
- PR #1024 CSV Reader: Add support for hexadecimal integers in integral-type columns
- PR #1033 Update `fillna()` to use libcudf function `gdf_replace_nulls`
- PR #1066 Added inplace assignment for columns and select_dtypes for dataframes
- PR #1026 CSV Reader: Change the meaning and type of the quoting parameter to match Pandas
- PR #1100 Adds `CUDF_EXPECTS` error-checking macro
- PR #1092 Fix select_dtype docstring
- PR #1111 Added cudf::table
- PR #1108 Sorting for datetime columns
- PR #1120 Return a `Series` (not a `Column`) from `Series.cat.set_categories()`
- PR #1128 CSV Reader: The last data row does not need to be line terminated
- PR #1183 Bump Arrow version to 0.12.1
- PR #1208 Default to CXX11_ABI=ON
- PR #1252 Fix NVStrings dependencies for cuda 9.2 and 10.0
- PR #2037 Optimize the existing `gather` and `scatter` routines in `libcudf`

## Bug Fixes

- PR #821 Fix flake8 issues revealed by flake8 update
- PR #808 Resolved renamed `d_columns_valids` variable name
- PR #820 CSV Reader: fix the issue where reader adds additional rows when file uses \r\n as a line terminator
- PR #780 CSV Reader: Fix scientific notation parsing and null values for empty quotes
- PR #815 CSV Reader: Fix data parsing when tabs are present in the input CSV file
- PR #850 Fix bug where left joins where the left df has 0 rows causes a crash
- PR #861 Fix memory leak by preserving the boolean mask index
- PR #875 Handle unnamed indexes in to/from arrow functions
- PR #877 Fix ingest of 1 row arrow tables in from arrow function
- PR #876 Added missing `<type_traits>` include
- PR #889 Deleted test_rmm.py which has now moved to RMM repo
- PR #866 Merge v0.5.1 numpy ABI hotfix into 0.6
- PR #917 value_counts return int type on empty columns
- PR #611 Renamed `gdf_reduce_optimal_output_size()` -> `gdf_reduction_get_intermediate_output_size()`
- PR #923 fix index for negative slicing for cudf dataframe and series
- PR #927 CSV Reader: Fix category GDF_CATEGORY hashes not being computed properly
- PR #921 CSV Reader: Fix parsing errors with delim_whitespace, quotations in the header row, unnamed columns
- PR #933 Fix handling objects of all nulls in series creation
- PR #940 CSV Reader: Fix an issue where the last data row is missing when using byte_range
- PR #945 CSV Reader: Fix incorrect datetime64 when milliseconds or space separator are used
- PR #959 Groupby: Problem with column name lookup
- PR #950 Converting dataframe/recarry with non-contiguous arrays
- PR #963 CSV Reader: Fix another issue with missing data rows when using byte_range
- PR #999 Fix 0 sized kernel launches and empty sort_index exception
- PR #993 Fix dtype in selecting 0 rows from objects
- PR #1009 Fix performance regression in `to_pandas` method on DataFrame
- PR #1008 Remove custom dask communication approach
- PR #1001 CSV Reader: Fix a memory access error when reading a large (>2GB) file with date columns
- PR #1019 Binary Ops: Fix error when one input column has null mask but other doesn't
- PR #1014 CSV Reader: Fix false positives in bool value detection
- PR #1034 CSV Reader: Fix parsing floating point precision and leading zero exponents
- PR #1044 CSV Reader: Fix a segfault when byte range aligns with a page
- PR #1058 Added support for `DataFrame.loc[scalar]`
- PR #1060 Fix column creation with all valid nan values
- PR #1073 CSV Reader: Fix an issue where a column name includes the return character
- PR #1090 Updating Doxygen Comments
- PR #1080 Fix dtypes returned from loc / iloc because of lists
- PR #1102 CSV Reader: Minor fixes and memory usage improvements
- PR #1174: Fix release script typo
- PR #1137 Add prebuild script for CI
- PR #1118 Enhanced the `DataFrame.from_records()` feature
- PR #1129 Fix join performance with index parameter from using numpy array
- PR #1145 Issue with .agg call on multi-column dataframes
- PR #908 Some testing code cleanup
- PR #1167 Fix issue with null_count not being set after inplace fillna()
- PR #1184 Fix iloc performance regression
- PR #1185 Support left_on/right_on and also on=str in merge
- PR #1200 Fix allocating bitmasks with numba instead of rmm in allocate_mask function
- PR #1213 Fix bug with csv reader requesting subset of columns using wrong datatype
- PR #1223 gpuCI: Fix label on rapidsai channel on gpu build scripts
- PR #1242 Add explicit Thrust exec policy to fix NVCATEGORY_TEST segfault on some platforms
- PR #1246 Fix categorical tests that failed due to bad implicit type conversion
- PR #1255 Fix overwriting conda package main label uploads
- PR #1259 Add dlpack includes to pip build


# cuDF 0.5.1 (05 Feb 2019)

## Bug Fixes

- PR #842 Avoid using numpy via cimport to prevent ABI issues in Cython compilation


# cuDF 0.5.0 (28 Jan 2019)

## New Features

- PR #722 Add bzip2 decompression support to `read_csv()`
- PR #693 add ZLIB-based GZIP/ZIP support to `read_csv_strings()`
- PR #411 added null support to gdf_order_by (new API) and cudf_table::sort
- PR #525 Added GitHub Issue templates for bugs, documentation, new features, and questions
- PR #501 CSV Reader: Add support for user-specified decimal point and thousands separator to read_csv_strings()
- PR #455 CSV Reader: Add support for user-specified decimal point and thousands separator to read_csv()
- PR #439 add `DataFrame.drop` method similar to pandas
- PR #356 add `DataFrame.transpose` method and `DataFrame.T` property similar to pandas
- PR #505 CSV Reader: Add support for user-specified boolean values
- PR #350 Implemented Series replace function
- PR #490 Added print_env.sh script to gather relevant environment details when reporting cuDF issues
- PR #474 add ZLIB-based GZIP/ZIP support to `read_csv()`
- PR #547 Added melt similar to `pandas.melt()`
- PR #491 Add CI test script to check for updates to CHANGELOG.md in PRs
- PR #550 Add CI test script to check for style issues in PRs
- PR #558 Add CI scripts for cpu-based conda and gpu-based test builds
- PR #524 Add Boolean Indexing
- PR #564 Update python `sort_values` method to use updated libcudf `gdf_order_by` API
- PR #509 CSV Reader: Input CSV file can now be passed in as a text or a binary buffer
- PR #607 Add `__iter__` and iteritems to DataFrame class
- PR #643 added a new api gdf_replace_nulls that allows a user to replace nulls in a column

## Improvements

- PR #426 Removed sort-based groupby and refactored existing groupby APIs. Also improves C++/CUDA compile time.
- PR #461 Add `CUDF_HOME` variable in README.md to replace relative pathing.
- PR #472 RMM: Created centralized rmm::device_vector alias and rmm::exec_policy
- PR #500 Improved the concurrent hash map class to support partitioned (multi-pass) hash table building.
- PR #454 Improve CSV reader docs and examples
- PR #465 Added templated C++ API for RMM to avoid explicit cast to `void**`
- PR #513 `.gitignore` tweaks
- PR #521 Add `assert_eq` function for testing
- PR #502 Simplify Dockerfile for local dev, eliminate old conda/pip envs
- PR #549 Adds `-rdynamic` compiler flag to nvcc for Debug builds
- PR #472 RMM: Created centralized rmm::device_vector alias and rmm::exec_policy
- PR #577 Added external C++ API for scatter/gather functions
- PR #500 Improved the concurrent hash map class to support partitioned (multi-pass) hash table building
- PR #583 Updated `gdf_size_type` to `int`
- PR #500 Improved the concurrent hash map class to support partitioned (multi-pass) hash table building
- PR #617 Added .dockerignore file. Prevents adding stale cmake cache files to the docker container
- PR #658 Reduced `JOIN_TEST` time by isolating overflow test of hash table size computation
- PR #664 Added Debuging instructions to README
- PR #651 Remove noqa marks in `__init__.py` files
- PR #671 CSV Reader: uncompressed buffer input can be parsed without explicitly specifying compression as None
- PR #684 Make RMM a submodule
- PR #718 Ensure sum, product, min, max methods pandas compatibility on empty datasets
- PR #720 Refactored Index classes to make them more Pandas-like, added CategoricalIndex
- PR #749 Improve to_arrow and from_arrow Pandas compatibility
- PR #766 Remove TravisCI references, remove unused variables from CMake, fix ARROW_VERSION in Cmake
- PR #773 Add build-args back to Dockerfile and handle dependencies based on environment yml file
- PR #781 Move thirdparty submodules to root and symlink in /cpp
- PR #843 Fix broken cudf/python API examples, add new methods to the API index

## Bug Fixes

- PR #569 CSV Reader: Fix days being off-by-one when parsing some dates
- PR #531 CSV Reader: Fix incorrect parsing of quoted numbers
- PR #465 Added templated C++ API for RMM to avoid explicit cast to `void**`
- PR #473 Added missing <random> include
- PR #478 CSV Reader: Add api support for auto column detection, header, mangle_dupe_cols, usecols
- PR #495 Updated README to correct where cffi pytest should be executed
- PR #501 Fix the intermittent segfault caused by the `thousands` and `compression` parameters in the csv reader
- PR #502 Simplify Dockerfile for local dev, eliminate old conda/pip envs
- PR #512 fix bug for `on` parameter in `DataFrame.merge` to allow for None or single column name
- PR #511 Updated python/cudf/bindings/join.pyx to fix cudf merge printing out dtypes
- PR #513 `.gitignore` tweaks
- PR #521 Add `assert_eq` function for testing
- PR #537 Fix CMAKE_CUDA_STANDARD_REQURIED typo in CMakeLists.txt
- PR #447 Fix silent failure in initializing DataFrame from generator
- PR #545 Temporarily disable csv reader thousands test to prevent segfault (test re-enabled in PR #501)
- PR #559 Fix Assertion error while using `applymap` to change the output dtype
- PR #575 Update `print_env.sh` script to better handle missing commands
- PR #612 Prevent an exception from occuring with true division on integer series.
- PR #630 Fix deprecation warning for `pd.core.common.is_categorical_dtype`
- PR #622 Fix Series.append() behaviour when appending values with different numeric dtype
- PR #603 Fix error while creating an empty column using None.
- PR #673 Fix array of strings not being caught in from_pandas
- PR #644 Fix return type and column support of dataframe.quantile()
- PR #634 Fix create `DataFrame.from_pandas()` with numeric column names
- PR #654 Add resolution check for GDF_TIMESTAMP in Join
- PR #648 Enforce one-to-one copy required when using `numba>=0.42.0`
- PR #645 Fix cmake build type handling not setting debug options when CMAKE_BUILD_TYPE=="Debug"
- PR #669 Fix GIL deadlock when launching multiple python threads that make Cython calls
- PR #665 Reworked the hash map to add a way to report the destination partition for a key
- PR #670 CMAKE: Fix env include path taking precedence over libcudf source headers
- PR #674 Check for gdf supported column types
- PR #677 Fix 'gdf_csv_test_Dates' gtest failure due to missing nrows parameter
- PR #604 Fix the parsing errors while reading a csv file using `sep` instead of `delimiter`.
- PR #686 Fix converting nulls to NaT values when converting Series to Pandas/Numpy
- PR #689 CSV Reader: Fix behavior with skiprows+header to match pandas implementation
- PR #691 Fixes Join on empty input DFs
- PR #706 CSV Reader: Fix broken dtype inference when whitespace is in data
- PR #717 CSV reader: fix behavior when parsing a csv file with no data rows
- PR #724 CSV Reader: fix build issue due to parameter type mismatch in a std::max call
- PR #734 Prevents reading undefined memory in gpu_expand_mask_bits numba kernel
- PR #747 CSV Reader: fix an issue where CUDA allocations fail with some large input files
- PR #750 Fix race condition for handling NVStrings in CMake
- PR #719 Fix merge column ordering
- PR #770 Fix issue where RMM submodule pointed to wrong branch and pin other to correct branches
- PR #778 Fix hard coded ABI off setting
- PR #784 Update RMM submodule commit-ish and pip paths
- PR #794 Update `rmm::exec_policy` usage to fix segmentation faults when used as temprory allocator.
- PR #800 Point git submodules to branches of forks instead of exact commits


# cuDF 0.4.0 (05 Dec 2018)

## New Features

- PR #398 add pandas-compatible `DataFrame.shape()` and `Series.shape()`
- PR #394 New documentation feature "10 Minutes to cuDF"
- PR #361 CSV Reader: Add support for strings with delimiters

## Improvements

 - PR #436 Improvements for type_dispatcher and wrapper structs
 - PR #429 Add CHANGELOG.md (this file)
 - PR #266 use faster CUDA-accelerated DataFrame column/Series concatenation.
 - PR #379 new C++ `type_dispatcher` reduces code complexity in supporting many data types.
 - PR #349 Improve performance for creating columns from memoryview objects
 - PR #445 Update reductions to use type_dispatcher. Adds integer types support to sum_of_squares.
 - PR #448 Improve installation instructions in README.md
 - PR #456 Change default CMake build to Release, and added option for disabling compilation of tests

## Bug Fixes

 - PR #444 Fix csv_test CUDA too many resources requested fail.
 - PR #396 added missing output buffer in validity tests for groupbys.
 - PR #408 Dockerfile updates for source reorganization
 - PR #437 Add cffi to Dockerfile conda env, fixes "cannot import name 'librmm'"
 - PR #417 Fix `map_test` failure with CUDA 10
 - PR #414 Fix CMake installation include file paths
 - PR #418 Properly cast string dtypes to programmatic dtypes when instantiating columns
 - PR #427 Fix and tests for Concatenation illegal memory access with nulls


# cuDF 0.3.0 (23 Nov 2018)

## New Features

 - PR #336 CSV Reader string support

## Improvements

 - PR #354 source code refactored for better organization. CMake build system overhaul. Beginning of transition to Cython bindings.
 - PR #290 Add support for typecasting to/from datetime dtype
 - PR #323 Add handling pyarrow boolean arrays in input/out, add tests
 - PR #325 GDF_VALIDITY_UNSUPPORTED now returned for algorithms that don't support non-empty valid bitmasks
 - PR #381 Faster InputTooLarge Join test completes in ms rather than minutes.
 - PR #373 .gitignore improvements
 - PR #367 Doc cleanup & examples for DataFrame methods
 - PR #333 Add Rapids Memory Manager documentation
 - PR #321 Rapids Memory Manager adds file/line location logging and convenience macros
 - PR #334 Implement DataFrame `__copy__` and `__deepcopy__`
 - PR #271 Add NVTX ranges to pygdf
 - PR #311 Document system requirements for conda install

## Bug Fixes

 - PR #337 Retain index on `scale()` function
 - PR #344 Fix test failure due to PyArrow 0.11 Boolean handling
 - PR #364 Remove noexcept from managed_allocator;  CMakeLists fix for NVstrings
 - PR #357 Fix bug that made all series be considered booleans for indexing
 - PR #351 replace conda env configuration for developers
 - PRs #346 #360 Fix CSV reading of negative numbers
 - PR #342 Fix CMake to use conda-installed nvstrings
 - PR #341 Preserve categorical dtype after groupby aggregations
 - PR #315 ReadTheDocs build update to fix missing libcuda.so
 - PR #320 FIX out-of-bounds access error in reductions.cu
 - PR #319 Fix out-of-bounds memory access in libcudf count_valid_bits
 - PR #303 Fix printing empty dataframe


# cuDF 0.2.0 and cuDF 0.1.0

These were initial releases of cuDF based on previously separate pyGDF and libGDF libraries.<|MERGE_RESOLUTION|>--- conflicted
+++ resolved
@@ -29,13 +29,10 @@
 - PR #2951 Allow set_index to handle a list of column names
 - PR #3067 Java method to return size of device memory buffer
 - PR #3083 Improved some binary operation tests to include null testing.
-<<<<<<< HEAD
 - PR #3084 Update to arrow-cpp and pyarrow 0.15.0
-=======
 - PR #3071 Move cuIO to legacy
 - PR #3126 Round 2 of snappy decompression optimizations
 - PR #3128 Support MultiIndex in DataFrame.join
->>>>>>> f611a9df
 
 ## Bug Fixes
 
