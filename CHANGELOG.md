# cuDF 0.6.0 (Date TBD)

## New Features

- PR #760 Raise `FileNotFoundError` instead of `GDF_FILE_ERROR` in `read_csv` if the file does not exist
- PR #539 Add Python bindings for replace function
- PR #807 CSV Reader: Add byte_range parameter to specify the range in the input file to be read
- PR #858 Add series feature hashing support
- PR #871 CSV Reader: Add support for NA values, including user specified strings
- PR #867 CSV Reader: Add support for ignoring blank lines and comment lines
- PR #895 Add Series groupby
- PR #898 Add DataFrame.groupby(level=0) support
- PR #888 CSV Reader: Add prefix parameter for column names, used when parsing without a header

## Improvements

- PR #730 Improve performance of `gdf_table` constructor
- PR #822 Add support for `__cuda_array_interface__` for ingest
- PR #756 Consolidate common helper functions from unordered map and multimap
- PR #753 Improve performance of groupby sum and average, especially for cases with few groups.
- PR #836 Add ingest support for arrow chunked arrays in Column, Series, DataFrame creation
- PR #763 Format doxygen comments for csv_read_arg struct
- PR #532 CSV Reader: Use type dispatcher instead of switch block
<<<<<<< HEAD
- PR #694 Unit test utilities improvements
=======
- PR #878 Add better indexing to Groupby
- PR #554 Add `empty` method and `is_monotonic` attribute to `Index`
>>>>>>> 3ae1b61a

## Bug Fixes

- PR #821 Fix flake8 issues revealed by flake8 update
- PR #808 Resolved renamed `d_columns_valids` variable name
- PR #820 SCV Reader: fix the issue where reader adds additional rows when file uses \r\n as a line terminator
- PR #780 CSV Reader: Fix scientific notation parsing and null values for empty quotes
- PR #815 CSV Reader: Fix data parsing when tabs are present in the input CSV file
- PR #850 Fix bug where left joins where the left df has 0 rows causes a crash
- PR #861 Fix memory leak by preserving the boolean mask index
- PR #875 Handle unnamed indexes in to/from arrow functions
- PR #877 Fix ingest of 1 row arrow tables in from arrow function
- PR #876 Added missing `<type_traits>` include
- PR #889 Deleted test_rmm.py which has now moved to RMM repo
- PR #866 Merge v0.5.1 numpy ABI hotfix into 0.6


# cuDF 0.5.1 (05 Feb 2019)

## Bug Fixes

- PR #842 Avoid using numpy via cimport to prevent ABI issues in Cython compilation


# cuDF 0.5.0 (28 Jan 2019)

## New Features

- PR #722 Add bzip2 decompression support to `read_csv()`
- PR #693 add ZLIB-based GZIP/ZIP support to `read_csv_strings()`
- PR #411 added null support to gdf_order_by (new API) and cudf_table::sort
- PR #525 Added GitHub Issue templates for bugs, documentation, new features, and questions
- PR #501 CSV Reader: Add support for user-specified decimal point and thousands separator to read_csv_strings()
- PR #455 CSV Reader: Add support for user-specified decimal point and thousands separator to read_csv()
- PR #439 add `DataFrame.drop` method similar to pandas
- PR #505 CSV Reader: Add support for user-specified boolean values
- PR #350 Implemented Series replace function
- PR #490 Added print_env.sh script to gather relevant environment details when reporting cuDF issues
- PR #474 add ZLIB-based GZIP/ZIP support to `read_csv()`
- PR #547 Added melt similar to `pandas.melt()`
- PR #491 Add CI test script to check for updates to CHANGELOG.md in PRs
- PR #550 Add CI test script to check for style issues in PRs
- PR #558 Add CI scripts for cpu-based conda and gpu-based test builds
- PR #524 Add Boolean Indexing
- PR #564 Update python `sort_values` method to use updated libcudf `gdf_order_by` API
- PR #509 CSV Reader: Input CSV file can now be passed in as a text or a binary buffer
- PR #607 Add `__iter__` and iteritems to DataFrame class
- PR #576 Create BitMask class and unit test to make 32-bit bit masks
- PR #608 Added the `DataFrame.iloc[]` and `Series.iloc[]` features
- PR #600 Enable deep or shallow copy
- PR #635 Add Doxygen template
- PR #649 Add `cudf.from_pandas` function
- PR #633 CSV Reader: Add support for the nrows parameter to specify the number of rows to read from the input file
- PR #668 Added Python 3.7 support, upgraded packages: pandas>=0.23.4, pyarrow=0.11.1, numba>=0.40.0, cython>=0.29, GLIBCXX11 ABI compatibility; align with gcc7 conda update
- PR #679 Test Series indexing, support integer scalars and integer sequences
- PR #567 Adds setup for a wheel which is installable by pip
- PR #718 Expose `product` reduction method to Python and add `GDF_NOTIMPLEMENTED_ERROR` error value

## Improvements

- PR #426 Removed sort-based groupby and refactored existing groupby APIs. Also improves C++/CUDA compile time.
- PR #461 Add `CUDF_HOME` variable in README.md to replace relative pathing.
- PR #472 RMM: Created centralized rmm::device_vector alias and rmm::exec_policy
- PR #500 Improved the concurrent hash map class to support partitioned (multi-pass) hash table building.
- PR #454 Improve CSV reader docs and examples
- PR #465 Added templated C++ API for RMM to avoid explicit cast to `void**`
- PR #513 `.gitignore` tweaks
- PR #521 Add `assert_eq` function for testing
- PR #502 Simplify Dockerfile for local dev, eliminate old conda/pip envs
- PR #549 Adds `-rdynamic` compiler flag to nvcc for Debug builds
- PR #472 RMM: Created centralized rmm::device_vector alias and rmm::exec_policy
- PR #577 Added external C++ API for scatter/gather functions
- PR #500 Improved the concurrent hash map class to support partitioned (multi-pass) hash table building
- PR #583 Updated `gdf_size_type` to `int`
- PR #500 Improved the concurrent hash map class to support partitioned (multi-pass) hash table building
- PR #617 Added .dockerignore file. Prevents adding stale cmake cache files to the docker container
- PR #658 Reduced `JOIN_TEST` time by isolating overflow test of hash table size computation
- PR #664 Added Debuging instructions to README
- PR #651 Remove noqa marks in `__init__.py` files
- PR #671 CSV Reader: uncompressed buffer input can be parsed without explicitly specifying compression as None
- PR #684 Make RMM a submodule
- PR #718 Ensure sum, product, min, max methods pandas compatibility on empty datasets
- PR #720 Refactored Index classes to make them more Pandas-like, added CategoricalIndex
- PR #749 Improve to_arrow and from_arrow Pandas compatibility
- PR #766 Remove TravisCI references, remove unused variables from CMake, fix ARROW_VERSION in Cmake
- PR #773 Add build-args back to Dockerfile and handle dependencies based on environment yml file
- PR #781 Move thirdparty submodules to root and symlink in /cpp
- PR #843 Fix broken cudf/python API examples, add new methods to the API index

## Bug Fixes

- PR #569 CSV Reader: Fix days being off-by-one when parsing some dates
- PR #531 CSV Reader: Fix incorrect parsing of quoted numbers
- PR #465 Added templated C++ API for RMM to avoid explicit cast to `void**`
- PR #473 Added missing <random> include
- PR #478 CSV Reader: Add api support for auto column detection, header, mangle_dupe_cols, usecols
- PR #495 Updated README to correct where cffi pytest should be executed
- PR #501 Fix the intermittent segfault caused by the `thousands` and `compression` parameters in the csv reader
- PR #502 Simplify Dockerfile for local dev, eliminate old conda/pip envs
- PR #512 fix bug for `on` parameter in `DataFrame.merge` to allow for None or single column name
- PR #511 Updated python/cudf/bindings/join.pyx to fix cudf merge printing out dtypes
- PR #513 `.gitignore` tweaks
- PR #521 Add `assert_eq` function for testing
- PR #537 Fix CMAKE_CUDA_STANDARD_REQURIED typo in CMakeLists.txt
- PR #447 Fix silent failure in initializing DataFrame from generator
- PR #545 Temporarily disable csv reader thousands test to prevent segfault (test re-enabled in PR #501)
- PR #559 Fix Assertion error while using `applymap` to change the output dtype
- PR #575 Update `print_env.sh` script to better handle missing commands
- PR #612 Prevent an exception from occuring with true division on integer series.
- PR #630 Fix deprecation warning for `pd.core.common.is_categorical_dtype`
- PR #622 Fix Series.append() behaviour when appending values with different numeric dtype
- PR #603 Fix error while creating an empty column using None.
- PR #673 Fix array of strings not being caught in from_pandas
- PR #644 Fix return type and column support of dataframe.quantile()
- PR #634 Fix create `DataFrame.from_pandas()` with numeric column names
- PR #654 Add resolution check for GDF_TIMESTAMP in Join
- PR #648 Enforce one-to-one copy required when using `numba>=0.42.0`
- PR #645 Fix cmake build type handling not setting debug options when CMAKE_BUILD_TYPE=="Debug"
- PR #669 Fix GIL deadlock when launching multiple python threads that make Cython calls
- PR #665 Reworked the hash map to add a way to report the destination partition for a key
- PR #670 CMAKE: Fix env include path taking precedence over libcudf source headers
- PR #674 Check for gdf supported column types
- PR #677 Fix 'gdf_csv_test_Dates' gtest failure due to missing nrows parameter
- PR #604 Fix the parsing errors while reading a csv file using `sep` instead of `delimiter`.
- PR #686 Fix converting nulls to NaT values when converting Series to Pandas/Numpy
- PR #689 CSV Reader: Fix behavior with skiprows+header to match pandas implementation
- PR #691 Fixes Join on empty input DFs
- PR #706 CSV Reader: Fix broken dtype inference when whitespace is in data
- PR #717 CSV reader: fix behavior when parsing a csv file with no data rows
- PR #724 CSV Reader: fix build issue due to parameter type mismatch in a std::max call
- PR #734 Prevents reading undefined memory in gpu_expand_mask_bits numba kernel
- PR #747 CSV Reader: fix an issue where CUDA allocations fail with some large input files
- PR #750 Fix race condition for handling NVStrings in CMake
- PR #719 Fix merge column ordering
- PR #770 Fix issue where RMM submodule pointed to wrong branch and pin other to correct branches
- PR #778 Fix hard coded ABI off setting
- PR #784 Update RMM submodule commit-ish and pip paths
- PR #794 Update `rmm::exec_policy` usage to fix segmentation faults when used as temprory allocator.
- PR #800 Point git submodules to branches of forks instead of exact commits


# cuDF 0.4.0 (05 Dec 2018)

## New Features

- PR #398 add pandas-compatible `DataFrame.shape()` and `Series.shape()`
- PR #394 New documentation feature "10 Minutes to cuDF"
- PR #361 CSV Reader: Add support for strings with delimiters

## Improvements

 - PR #436 Improvements for type_dispatcher and wrapper structs
 - PR #429 Add CHANGELOG.md (this file)
 - PR #266 use faster CUDA-accelerated DataFrame column/Series concatenation.
 - PR #379 new C++ `type_dispatcher` reduces code complexity in supporting many data types.
 - PR #349 Improve performance for creating columns from memoryview objects
 - PR #445 Update reductions to use type_dispatcher. Adds integer types support to sum_of_squares.
 - PR #448 Improve installation instructions in README.md
 - PR #456 Change default CMake build to Release, and added option for disabling compilation of tests

## Bug Fixes

 - PR #444 Fix csv_test CUDA too many resources requested fail.
 - PR #396 added missing output buffer in validity tests for groupbys.
 - PR #408 Dockerfile updates for source reorganization
 - PR #437 Add cffi to Dockerfile conda env, fixes "cannot import name 'librmm'"
 - PR #417 Fix `map_test` failure with CUDA 10
 - PR #414 Fix CMake installation include file paths
 - PR #418 Properly cast string dtypes to programmatic dtypes when instantiating columns
 - PR #427 Fix and tests for Concatenation illegal memory access with nulls


# cuDF 0.3.0 (23 Nov 2018)

## New Features

 - PR #336 CSV Reader string support

## Improvements

 - PR #354 source code refactored for better organization. CMake build system overhaul. Beginning of transition to Cython bindings.
 - PR #290 Add support for typecasting to/from datetime dtype
 - PR #323 Add handling pyarrow boolean arrays in input/out, add tests
 - PR #325 GDF_VALIDITY_UNSUPPORTED now returned for algorithms that don't support non-empty valid bitmasks
 - PR #381 Faster InputTooLarge Join test completes in ms rather than minutes.
 - PR #373 .gitignore improvements
 - PR #367 Doc cleanup & examples for DataFrame methods
 - PR #333 Add Rapids Memory Manager documentation
 - PR #321 Rapids Memory Manager adds file/line location logging and convenience macros
 - PR #334 Implement DataFrame `__copy__` and `__deepcopy__`
 - PR #271 Add NVTX ranges to pygdf
 - PR #311 Document system requirements for conda install

## Bug Fixes

 - PR #337 Retain index on `scale()` function
 - PR #344 Fix test failure due to PyArrow 0.11 Boolean handling
 - PR #364 Remove noexcept from managed_allocator;  CMakeLists fix for NVstrings
 - PR #357 Fix bug that made all series be considered booleans for indexing
 - PR #351 replace conda env configuration for developers
 - PRs #346 #360 Fix CSV reading of negative numbers
 - PR #342 Fix CMake to use conda-installed nvstrings
 - PR #341 Preserve categorical dtype after groupby aggregations
 - PR #315 ReadTheDocs build update to fix missing libcuda.so
 - PR #320 FIX out-of-bounds access error in reductions.cu
 - PR #319 Fix out-of-bounds memory access in libcudf count_valid_bits
 - PR #303 Fix printing empty dataframe


# cuDF 0.2.0 and cuDF 0.1.0

These were initial releases of cuDF based on previously separate pyGDF and libGDF libraries.
<|MERGE_RESOLUTION|>--- conflicted
+++ resolved
@@ -21,12 +21,10 @@
 - PR #836 Add ingest support for arrow chunked arrays in Column, Series, DataFrame creation
 - PR #763 Format doxygen comments for csv_read_arg struct
 - PR #532 CSV Reader: Use type dispatcher instead of switch block
-<<<<<<< HEAD
 - PR #694 Unit test utilities improvements
-=======
 - PR #878 Add better indexing to Groupby
 - PR #554 Add `empty` method and `is_monotonic` attribute to `Index`
->>>>>>> 3ae1b61a
+
 
 ## Bug Fixes
 
