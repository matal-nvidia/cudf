--- conflicted
+++ resolved
@@ -93,11 +93,8 @@
 - PR #4191 Porting sort.pyx to use new libcudf APIs
 - PR #4196 reduce CHANGELOG.md merge conflicts
 - PR #4197 Added notebook testing to gpuCI gpu build
-<<<<<<< HEAD
 - PR #4219 Port dlpack.pyx to use new libcudf APIs
-=======
 - PR #4225 Remove stale notebooks
->>>>>>> 87a9e49d
 
 ## Bug Fixes
 
