# cuDF 0.7.0 (Date TBD)

## New Features

- PR #1194  Implement overloads for CUDA atomic operations

...

## Improvements

- PR #1202 Simplify README.md
- PR #1149 CSV Reader: Change convertStrToValue() functions to `__device__` only
- PR #1238 Improve performance of the CUDA trie used in the CSV reader
- PR #1278 Update CONTRIBUTING for new conda environment yml naming conventions
- PR #1284 Update docs version

## Bug Fixes

- PR #1233 Fix dtypes issue while adding the column to `str` dataframe.
- PR #1254 CSV Reader: fix data type detection for floating-point numbers in scientific notation
- PR #1289 Fix looping over each value instead of each category in concatenation


# cuDF 0.6.0 (Date TBD)

## New Features

- PR #760 Raise `FileNotFoundError` instead of `GDF_FILE_ERROR` in `read_csv` if the file does not exist
- PR #539 Add Python bindings for replace function
<<<<<<< HEAD
- PR #732 Rolling windows C++ API
=======
- PR #823 Add Doxygen configuration to enable building HTML documentation for libcudf C/C++ API
>>>>>>> 423b2618
- PR #807 CSV Reader: Add byte_range parameter to specify the range in the input file to be read
- PR #857 Add Tail method for Series/DataFrame and update Head method to use iloc
- PR #858 Add series feature hashing support
- PR #871 CSV Reader: Add support for NA values, including user specified strings
- PR #893 Adds PyArrow based parquet readers / writers to Python, fix category dtype handling, fix arrow ingest buffer size issues
- PR #867 CSV Reader: Add support for ignoring blank lines and comment lines
- PR #887 Add Series digitize method
- PR #895 Add Series groupby
- PR #898 Add DataFrame.groupby(level=0) support
- PR #920 Add feather, JSON, HDF5 readers / writers from PyArrow / Pandas
- PR #888 CSV Reader: Add prefix parameter for column names, used when parsing without a header
- PR #913 Add DLPack support: convert between cuDF DataFrame and DLTensor
- PR #939 Add ORC reader from PyArrow
- PR #918 Add Series.groupby(level=0) support
- PR #906 Add binary and comparison ops to DataFrame
- PR #958 Support unary and binary ops on indexes
- PR #964 Add `rename` method to `DataFrame`, `Series`, and `Index`
- PR #985 Add `Series.to_frame` method
- PR #985 Add `drop=` keyword to reset_index method
- PR #994 Remove references to pygdf
- PR #990 Add external series groupby support
- PR #988 Add top-level merge function to cuDF
- PR #992 Add comparison binaryops to DateTime columns
- PR #996 Replace relative path imports with absolute paths in tests
- PR #995 CSV Reader: Add index_col parameter to specify the column name or index to be used as row labels
- PR #1004 Add `from_gpu_matrix` method to DataFrame
- PR #997 Add property index setter
- PR #1007 Replace relative path imports with absolute paths in cudf
- PR #1013 select columns with df.columns
- PR #1016 Rename Series.unique_count() to nunique() to match pandas API
- PR #947 Prefixsum to handle nulls and float types
- PR #1029 Remove rest of relative path imports
- PR #1021 Add filtered selection with assignment for Dataframes
- PR #872 Adding NVCategory support to cudf apis
- PR #1052 Add left/right_index and left/right_on keywords to merge
- PR #1091 Add `indicator=` and `suffixes=` keywords to merge
- PR #1107 Add unsupported keywords to Series.fillna
- PR #1032 Add string support to cuDF python
- PR #1136 Removed `gdf_concat`
- PR #1153 Added function for getting the padded allocation size for valid bitmask
- PR #1148 Add cudf.sqrt for dataframes and Series
- PR #1159 Add Python bindings for libcudf dlpack functions
- PR #1155 Add __array_ufunc__ for DataFrame and Series for sqrt
- PR #1168 to_frame for series accepts a name argument

## Improvements

- PR #1218 Add dask-cudf page to API docs
- PR #892 Add support for heterogeneous types in binary ops with JIT
- PR #730 Improve performance of `gdf_table` constructor
- PR #561 Add Doxygen style comments to Join CUDA functions
- PR #813 unified libcudf API functions by replacing gpu_ with gdf_
- PR #822 Add support for `__cuda_array_interface__` for ingest
- PR #756 Consolidate common helper functions from unordered map and multimap
- PR #753 Improve performance of groupby sum and average, especially for cases with few groups.
- PR #836 Add ingest support for arrow chunked arrays in Column, Series, DataFrame creation
- PR #763 Format doxygen comments for csv_read_arg struct
- PR #532 CSV Reader: Use type dispatcher instead of switch block
- PR #694 Unit test utilities improvements
- PR #878 Add better indexing to Groupby
- PR #554 Add `empty` method and `is_monotonic` attribute to `Index`
- PR #1040 Fixed up Doxygen comment tags
- PR #909 CSV Reader: Avoid host->device->host copy for header row data
- PR #916 Improved unit testing and error checking for `gdf_column_concat`
- PR #941 Replace `numpy` call in `Series.hash_encode` with `numba`
- PR #942 Added increment/decrement operators for wrapper types
- PR #943 Updated `count_nonzero_mask` to return `num_rows` when the mask is null
- PR #952 Added trait to map C++ type to `gdf_dtype`
- PR #966 Updated RMM submodule.
- PR #998 Add IO reader/writer modules to API docs, fix for missing cudf.Series docs
- PR #1017 concatenate along columns for Series and DataFrames
- PR #1002 Support indexing a dataframe with another boolean dataframe
- PR #1018 Better concatenation for Series and Dataframes
- PR #1036 Use Numpydoc style docstrings
- PR #1047 Adding gdf_dtype_extra_info to gdf_column_view_augmented
- PR #1054 Added default ctor to SerialTrieNode to overcome Thrust issue in CentOS7 + CUDA10
- PR #1024 CSV Reader: Add support for hexadecimal integers in integral-type columns
- PR #1033 Update `fillna()` to use libcudf function `gdf_replace_nulls`
- PR #1066 Added inplace assignment for columns and select_dtypes for dataframes
- PR #1026 CSV Reader: Change the meaning and type of the quoting parameter to match Pandas
- PR #1100 Adds `CUDF_EXPECTS` error-checking macro
- PR #1092 Fix select_dtype docstring
- PR #1111 Added cudf::table
- PR #1108 Sorting for datetime columns
- PR #1120 Return a `Series` (not a `Column`) from `Series.cat.set_categories()`
- PR #1128 CSV Reader: The last data row does not need to be line terminated
- PR #1183 Bump Arrow version to 0.12.1
- PR #1208 Default to CXX11_ABI=ON
- PR #1252 Fix NVStrings dependencies for cuda 9.2 and 10.0

## Bug Fixes

- PR #821 Fix flake8 issues revealed by flake8 update
- PR #808 Resolved renamed `d_columns_valids` variable name
- PR #820 CSV Reader: fix the issue where reader adds additional rows when file uses \r\n as a line terminator
- PR #780 CSV Reader: Fix scientific notation parsing and null values for empty quotes
- PR #815 CSV Reader: Fix data parsing when tabs are present in the input CSV file
- PR #850 Fix bug where left joins where the left df has 0 rows causes a crash
- PR #861 Fix memory leak by preserving the boolean mask index
- PR #875 Handle unnamed indexes in to/from arrow functions
- PR #877 Fix ingest of 1 row arrow tables in from arrow function
- PR #876 Added missing `<type_traits>` include
- PR #889 Deleted test_rmm.py which has now moved to RMM repo
- PR #866 Merge v0.5.1 numpy ABI hotfix into 0.6
- PR #917 value_counts return int type on empty columns
- PR #611 Renamed `gdf_reduce_optimal_output_size()` -> `gdf_reduction_get_intermediate_output_size()`
- PR #923 fix index for negative slicing for cudf dataframe and series
- PR #927 CSV Reader: Fix category GDF_CATEGORY hashes not being computed properly
- PR #921 CSV Reader: Fix parsing errors with delim_whitespace, quotations in the header row, unnamed columns
- PR #933 Fix handling objects of all nulls in series creation
- PR #940 CSV Reader: Fix an issue where the last data row is missing when using byte_range
- PR #945 CSV Reader: Fix incorrect datetime64 when milliseconds or space separator are used
- PR #959 Groupby: Problem with column name lookup
- PR #950 Converting dataframe/recarry with non-contiguous arrays
- PR #963 CSV Reader: Fix another issue with missing data rows when using byte_range
- PR #999 Fix 0 sized kernel launches and empty sort_index exception
- PR #993 Fix dtype in selecting 0 rows from objects
- PR #1009 Fix performance regression in `to_pandas` method on DataFrame
- PR #1008 Remove custom dask communication approach
- PR #1001 CSV Reader: Fix a memory access error when reading a large (>2GB) file with date columns
- PR #1019 Binary Ops: Fix error when one input column has null mask but other doesn't
- PR #1014 CSV Reader: Fix false positives in bool value detection
- PR #1034 CSV Reader: Fix parsing floating point precision and leading zero exponents
- PR #1044 CSV Reader: Fix a segfault when byte range aligns with a page
- PR #1058 Added support for `DataFrame.loc[scalar]`
- PR #1060 Fix column creation with all valid nan values
- PR #1073 CSV Reader: Fix an issue where a column name includes the return character
- PR #1090 Updating Doxygen Comments
- PR #1080 Fix dtypes returned from loc / iloc because of lists
- PR #1102 CSV Reader: Minor fixes and memory usage improvements
- PR #1174: Fix release script typo
- PR #1137 Add prebuild script for CI
- PR #1118 Enhanced the `DataFrame.from_records()` feature
- PR #1129 Fix join performance with index parameter from using numpy array
- PR #1145 Issue with .agg call on multi-column dataframes
- PR #908 Some testing code cleanup
- PR #1167 Fix issue with null_count not being set after inplace fillna()
- PR #1184 Fix iloc performance regression
- PR #1185 Support left_on/right_on and also on=str in merge
- PR #1200 Fix allocating bitmasks with numba instead of rmm in allocate_mask function
- PR #1223 gpuCI: Fix label on rapidsai channel on gpu build scripts
- PR #1242 Add explicit Thrust exec policy to fix NVCATEGORY_TEST segfault on some platforms
- PR #1246 Fix categorical tests that failed due to bad implicit type conversion
- PR #1255 Fix overwriting conda package main label uploads
- PR #1259 Add dlpack includes to pip build


# cuDF 0.5.1 (05 Feb 2019)

## Bug Fixes

- PR #842 Avoid using numpy via cimport to prevent ABI issues in Cython compilation


# cuDF 0.5.0 (28 Jan 2019)

## New Features

- PR #722 Add bzip2 decompression support to `read_csv()`
- PR #693 add ZLIB-based GZIP/ZIP support to `read_csv_strings()`
- PR #411 added null support to gdf_order_by (new API) and cudf_table::sort
- PR #525 Added GitHub Issue templates for bugs, documentation, new features, and questions
- PR #501 CSV Reader: Add support for user-specified decimal point and thousands separator to read_csv_strings()
- PR #455 CSV Reader: Add support for user-specified decimal point and thousands separator to read_csv()
- PR #439 add `DataFrame.drop` method similar to pandas
- PR #356 add `DataFrame.transpose` method and `DataFrame.T` property similar to pandas
- PR #505 CSV Reader: Add support for user-specified boolean values
- PR #350 Implemented Series replace function
- PR #490 Added print_env.sh script to gather relevant environment details when reporting cuDF issues
- PR #474 add ZLIB-based GZIP/ZIP support to `read_csv()`
- PR #547 Added melt similar to `pandas.melt()`
- PR #491 Add CI test script to check for updates to CHANGELOG.md in PRs
- PR #550 Add CI test script to check for style issues in PRs
- PR #558 Add CI scripts for cpu-based conda and gpu-based test builds
- PR #524 Add Boolean Indexing
- PR #564 Update python `sort_values` method to use updated libcudf `gdf_order_by` API
- PR #509 CSV Reader: Input CSV file can now be passed in as a text or a binary buffer
- PR #607 Add `__iter__` and iteritems to DataFrame class
- PR #643 added a new api gdf_replace_nulls that allows a user to replace nulls in a column

## Improvements

- PR #426 Removed sort-based groupby and refactored existing groupby APIs. Also improves C++/CUDA compile time.
- PR #461 Add `CUDF_HOME` variable in README.md to replace relative pathing.
- PR #472 RMM: Created centralized rmm::device_vector alias and rmm::exec_policy
- PR #500 Improved the concurrent hash map class to support partitioned (multi-pass) hash table building.
- PR #454 Improve CSV reader docs and examples
- PR #465 Added templated C++ API for RMM to avoid explicit cast to `void**`
- PR #513 `.gitignore` tweaks
- PR #521 Add `assert_eq` function for testing
- PR #502 Simplify Dockerfile for local dev, eliminate old conda/pip envs
- PR #549 Adds `-rdynamic` compiler flag to nvcc for Debug builds
- PR #472 RMM: Created centralized rmm::device_vector alias and rmm::exec_policy
- PR #577 Added external C++ API for scatter/gather functions
- PR #500 Improved the concurrent hash map class to support partitioned (multi-pass) hash table building
- PR #583 Updated `gdf_size_type` to `int`
- PR #500 Improved the concurrent hash map class to support partitioned (multi-pass) hash table building
- PR #617 Added .dockerignore file. Prevents adding stale cmake cache files to the docker container
- PR #658 Reduced `JOIN_TEST` time by isolating overflow test of hash table size computation
- PR #664 Added Debuging instructions to README
- PR #651 Remove noqa marks in `__init__.py` files
- PR #671 CSV Reader: uncompressed buffer input can be parsed without explicitly specifying compression as None
- PR #684 Make RMM a submodule
- PR #718 Ensure sum, product, min, max methods pandas compatibility on empty datasets
- PR #720 Refactored Index classes to make them more Pandas-like, added CategoricalIndex
- PR #749 Improve to_arrow and from_arrow Pandas compatibility
- PR #766 Remove TravisCI references, remove unused variables from CMake, fix ARROW_VERSION in Cmake
- PR #773 Add build-args back to Dockerfile and handle dependencies based on environment yml file
- PR #781 Move thirdparty submodules to root and symlink in /cpp
- PR #843 Fix broken cudf/python API examples, add new methods to the API index

## Bug Fixes

- PR #569 CSV Reader: Fix days being off-by-one when parsing some dates
- PR #531 CSV Reader: Fix incorrect parsing of quoted numbers
- PR #465 Added templated C++ API for RMM to avoid explicit cast to `void**`
- PR #473 Added missing <random> include
- PR #478 CSV Reader: Add api support for auto column detection, header, mangle_dupe_cols, usecols
- PR #495 Updated README to correct where cffi pytest should be executed
- PR #501 Fix the intermittent segfault caused by the `thousands` and `compression` parameters in the csv reader
- PR #502 Simplify Dockerfile for local dev, eliminate old conda/pip envs
- PR #512 fix bug for `on` parameter in `DataFrame.merge` to allow for None or single column name
- PR #511 Updated python/cudf/bindings/join.pyx to fix cudf merge printing out dtypes
- PR #513 `.gitignore` tweaks
- PR #521 Add `assert_eq` function for testing
- PR #537 Fix CMAKE_CUDA_STANDARD_REQURIED typo in CMakeLists.txt
- PR #447 Fix silent failure in initializing DataFrame from generator
- PR #545 Temporarily disable csv reader thousands test to prevent segfault (test re-enabled in PR #501)
- PR #559 Fix Assertion error while using `applymap` to change the output dtype
- PR #575 Update `print_env.sh` script to better handle missing commands
- PR #612 Prevent an exception from occuring with true division on integer series.
- PR #630 Fix deprecation warning for `pd.core.common.is_categorical_dtype`
- PR #622 Fix Series.append() behaviour when appending values with different numeric dtype
- PR #603 Fix error while creating an empty column using None.
- PR #673 Fix array of strings not being caught in from_pandas
- PR #644 Fix return type and column support of dataframe.quantile()
- PR #634 Fix create `DataFrame.from_pandas()` with numeric column names
- PR #654 Add resolution check for GDF_TIMESTAMP in Join
- PR #648 Enforce one-to-one copy required when using `numba>=0.42.0`
- PR #645 Fix cmake build type handling not setting debug options when CMAKE_BUILD_TYPE=="Debug"
- PR #669 Fix GIL deadlock when launching multiple python threads that make Cython calls
- PR #665 Reworked the hash map to add a way to report the destination partition for a key
- PR #670 CMAKE: Fix env include path taking precedence over libcudf source headers
- PR #674 Check for gdf supported column types
- PR #677 Fix 'gdf_csv_test_Dates' gtest failure due to missing nrows parameter
- PR #604 Fix the parsing errors while reading a csv file using `sep` instead of `delimiter`.
- PR #686 Fix converting nulls to NaT values when converting Series to Pandas/Numpy
- PR #689 CSV Reader: Fix behavior with skiprows+header to match pandas implementation
- PR #691 Fixes Join on empty input DFs
- PR #706 CSV Reader: Fix broken dtype inference when whitespace is in data
- PR #717 CSV reader: fix behavior when parsing a csv file with no data rows
- PR #724 CSV Reader: fix build issue due to parameter type mismatch in a std::max call
- PR #734 Prevents reading undefined memory in gpu_expand_mask_bits numba kernel
- PR #747 CSV Reader: fix an issue where CUDA allocations fail with some large input files
- PR #750 Fix race condition for handling NVStrings in CMake
- PR #719 Fix merge column ordering
- PR #770 Fix issue where RMM submodule pointed to wrong branch and pin other to correct branches
- PR #778 Fix hard coded ABI off setting
- PR #784 Update RMM submodule commit-ish and pip paths
- PR #794 Update `rmm::exec_policy` usage to fix segmentation faults when used as temprory allocator.
- PR #800 Point git submodules to branches of forks instead of exact commits


# cuDF 0.4.0 (05 Dec 2018)

## New Features

- PR #398 add pandas-compatible `DataFrame.shape()` and `Series.shape()`
- PR #394 New documentation feature "10 Minutes to cuDF"
- PR #361 CSV Reader: Add support for strings with delimiters

## Improvements

 - PR #436 Improvements for type_dispatcher and wrapper structs
 - PR #429 Add CHANGELOG.md (this file)
 - PR #266 use faster CUDA-accelerated DataFrame column/Series concatenation.
 - PR #379 new C++ `type_dispatcher` reduces code complexity in supporting many data types.
 - PR #349 Improve performance for creating columns from memoryview objects
 - PR #445 Update reductions to use type_dispatcher. Adds integer types support to sum_of_squares.
 - PR #448 Improve installation instructions in README.md
 - PR #456 Change default CMake build to Release, and added option for disabling compilation of tests

## Bug Fixes

 - PR #444 Fix csv_test CUDA too many resources requested fail.
 - PR #396 added missing output buffer in validity tests for groupbys.
 - PR #408 Dockerfile updates for source reorganization
 - PR #437 Add cffi to Dockerfile conda env, fixes "cannot import name 'librmm'"
 - PR #417 Fix `map_test` failure with CUDA 10
 - PR #414 Fix CMake installation include file paths
 - PR #418 Properly cast string dtypes to programmatic dtypes when instantiating columns
 - PR #427 Fix and tests for Concatenation illegal memory access with nulls


# cuDF 0.3.0 (23 Nov 2018)

## New Features

 - PR #336 CSV Reader string support

## Improvements

 - PR #354 source code refactored for better organization. CMake build system overhaul. Beginning of transition to Cython bindings.
 - PR #290 Add support for typecasting to/from datetime dtype
 - PR #323 Add handling pyarrow boolean arrays in input/out, add tests
 - PR #325 GDF_VALIDITY_UNSUPPORTED now returned for algorithms that don't support non-empty valid bitmasks
 - PR #381 Faster InputTooLarge Join test completes in ms rather than minutes.
 - PR #373 .gitignore improvements
 - PR #367 Doc cleanup & examples for DataFrame methods
 - PR #333 Add Rapids Memory Manager documentation
 - PR #321 Rapids Memory Manager adds file/line location logging and convenience macros
 - PR #334 Implement DataFrame `__copy__` and `__deepcopy__`
 - PR #271 Add NVTX ranges to pygdf
 - PR #311 Document system requirements for conda install

## Bug Fixes

 - PR #337 Retain index on `scale()` function
 - PR #344 Fix test failure due to PyArrow 0.11 Boolean handling
 - PR #364 Remove noexcept from managed_allocator;  CMakeLists fix for NVstrings
 - PR #357 Fix bug that made all series be considered booleans for indexing
 - PR #351 replace conda env configuration for developers
 - PRs #346 #360 Fix CSV reading of negative numbers
 - PR #342 Fix CMake to use conda-installed nvstrings
 - PR #341 Preserve categorical dtype after groupby aggregations
 - PR #315 ReadTheDocs build update to fix missing libcuda.so
 - PR #320 FIX out-of-bounds access error in reductions.cu
 - PR #319 Fix out-of-bounds memory access in libcudf count_valid_bits
 - PR #303 Fix printing empty dataframe


# cuDF 0.2.0 and cuDF 0.1.0

These were initial releases of cuDF based on previously separate pyGDF and libGDF libraries.
<|MERGE_RESOLUTION|>--- conflicted
+++ resolved
@@ -2,6 +2,7 @@
 
 ## New Features
 
+- PR #732 Rolling windows
 - PR #1194  Implement overloads for CUDA atomic operations
 
 ...
@@ -27,11 +28,7 @@
 
 - PR #760 Raise `FileNotFoundError` instead of `GDF_FILE_ERROR` in `read_csv` if the file does not exist
 - PR #539 Add Python bindings for replace function
-<<<<<<< HEAD
-- PR #732 Rolling windows C++ API
-=======
 - PR #823 Add Doxygen configuration to enable building HTML documentation for libcudf C/C++ API
->>>>>>> 423b2618
 - PR #807 CSV Reader: Add byte_range parameter to specify the range in the input file to be read
 - PR #857 Add Tail method for Series/DataFrame and update Head method to use iloc
 - PR #858 Add series feature hashing support
