--- conflicted
+++ resolved
@@ -66,11 +66,8 @@
 - PR #4130 Renames in-place `cudf::experimental::fill` to `cudf::experimental::fill_in_place`
 - PR #4136 Add `Index.names` property
 - PR #4144 Release GIL when calling libcudf++ functions
-<<<<<<< HEAD
 - PR #4082 Rework MultiColumns in cuDF
-=======
 - PR #4149 Use "type-serialized" for pickled types like Dask
->>>>>>> 16ebc351
 
 ## Bug Fixes
 
