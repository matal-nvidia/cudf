# cuDF 0.11.0 (Date TBD)

## New Features
- PR #2905 Added `Series.median()` and null support for `Series.quantile()`
- PR #2930 JSON Reader: Support ARROW_RANDOM_FILE input
- PR #2956 Add `cudf::stack` and `cudf::tile`
- PR #2980 Added nvtext is_vowel/is_consonant functions
- PR #2987 Add `inplace` arg to `DataFrame.reset_index` and `Series`
- PR #3011 Added libcudf++ transition guide
- PR #3129 Add strings column factory from `std::vector`s
- PR #3054 Add parquet reader support for decimal data types
- PR #3022 adds DataFrame.astype for cuDF dataframes
- PR #2962 Add isnull(), notnull() and related functions
- PR #3025 Move search files to legacy
- PR #3068 Add `scalar` class
- PR #3094 Adding `any` and `all` support from libcudf
- PR #3130 Define and implement new `column_wrapper`
- PR #3143 Define and implement new copying APIs `slice` and `split`
- PR #3161 Move merge files to legacy
- PR #3079 Added support to write ORC files given a local path
- PR #3192 Add dtype param to cast `DataFrame` on init
- PR #3213 Port cuIO to libcudf++
- PR #3222 Add nvtext character tokenizer
- PR #3223 Java expose underlying buffers
- PR #3300 Add `DataFrame.insert`
- PR #3263 Define and implement new `valid_if`
- PR #3278 Add `to_host` utility to copy `column_view` to host
- PR #3087 Add new cudf::experimental bool8 wrapper
- PR #3219 Construct column from column_view
- PR #3144 Define and implement new hashing APIs `hash` and `hash_partition`
- PR #3229 Define and implement new search APIs
- PR #3308 java add API for memory usage callbacks
- PR #2691 Row-wise reduction and scan operations via CuPy
- PR #3291 Add normalize_nans_and_zeros
- PR #3187 Define and implement new replace APIs
- PR #3356 Add vertical concatenation for table/columns
- PR #3344 java split API
- PR #2791 Add `groupby.std()`
- PR #3368 Enable dropna argument in dask_cudf groupby
- PR #3298 add null replacement iterator for column_device_view
- PR #3297 Define and implement new groupby API.
- PR #3396 Update device_atomics with new bool8 and timestamp specializations
- PR #3411 Java host memory management API
- PR #3393 Implement df.cov and enable covariance/correlation in dask_cudf
- PR #3401 Add dask_cudf ORC writer (to_orc)
- PR #3331 Add copy_if_else
- PR #3427 Define and Implement new multi-search API
- PR #3442 Add Bool-index + Multi column + DataFrame support for set-item
- PR #3172 Define and implement new fill/repeat/copy_range APIs
- PR #3497 Add DataFrame.drop(..., inplace=False) argument

## Improvements

- PR #2904 Move gpu decompressors to cudf::io namespace
- PR #2977 Moved old C++ test utilities to legacy directory.
- PR #2965 Fix slow orc reader perf with large uncompressed blocks
- PR #2995 Move JIT type utilities to legacy directory
- PR #2927 Add ``Table`` and ``TableView`` extension classes that wrap legacy cudf::table
- PR #3005 Renames `cudf::exp` namespace to `cudf::experimental`
- PR #3008 Make safe versions of `is_null` and `is_valid` in `column_device_view`
- PR #3026 Move fill and repeat files to legacy
- PR #3027 Move copying.hpp and related source to legacy folder
- PR #3014 Snappy decompression optimizations
- PR #3032 Use `asarray` to coerce indices to a NumPy array
- PR #2996 IO Readers: Replace `cuio::device_buffer` with `rmm::device_buffer`
- PR #3051 Specialized hash function for strings column
- PR #3065 Select and Concat for cudf::experimental::table
- PR #3080 Move `valid_if.cuh` to `legacy/`
- PR #3052 Moved replace.hpp functionality to legacy
- PR #3091 Move join files to legacy
- PR #3092 Implicitly init RMM if Java allocates before init
- PR #3029 Update gdf_ numeric types with stdint and move to cudf namespace
- PR #3052 Moved replace.hpp functionality to legacy
- PR #2955 Add cmake option to only build for present GPU architecture
- PR #3070 Move functions.h and related source to legacy
- PR #2951 Allow set_index to handle a list of column names
- PR #3093 Move groupby files to legacy
- PR #2988 Removing GIS functionality (now part of cuSpatial library)
- PR #3067 Java method to return size of device memory buffer
- PR #3083 Improved some binary operation tests to include null testing.
- PR #3084 Update to arrow-cpp and pyarrow 0.15.0
- PR #3071 Move cuIO to legacy
- PR #3126 Round 2 of snappy decompression optimizations
- PR #3046 Define and implement new copying APIs `empty_like` and `allocate_like`
- PR #3128 Support MultiIndex in DataFrame.join
- PR #2971 Added initial gather and scatter methods for strings_column_view
- PR #3133 Port NVStrings to cudf column: count_characters and count_bytes
- PR #2991 Added strings column functions concatenate and join_strings
- PR #3028 Define and implement new `gather` APIs.
- PR #3135 Add nvtx utilities to cudf::nvtx namespace
- PR #3021 Java host side concat of serialized buffers
- PR #3138 Move unary files to legacy
- PR #3170 Port NVStrings substring functions to cudf strings column
- PR #3159 Port NVStrings is-chars-types function to cudf strings column
- PR #3154 Make `table_view_base.column()` const and add `mutable_table_view.column()`
- PR #3175 Set cmake cuda version variables
- PR #3171 Move deprecated error macros to legacy
- PR #3191 Port NVStrings integer convert ops to cudf column
- PR #3189 Port NVStrings find ops to cudf column
- PR #3352 Port NVStrings convert float functions to cudf strings column
- PR #3193 Add cuPy as a formal dependency
- PR #3195 Support for zero columned `table_view`
- PR #3165 Java device memory size for string category
- PR #3205 Move transform files to legacy
- PR #3202 Rename and move error.hpp to public headers
- PR #2878 Use upstream merge code in dask_cudf
- PR #3217 Port NVStrings upper and lower case conversion functions
- PR #3350 Port NVStrings booleans convert functions
- PR #3231 Add `column::release()` to give up ownership of contents.
- PR #3157 Use enum class rather than enum for mask_allocation_policy
- PR #3232 Port NVStrings datetime conversion to cudf strings column
- PR #3136 Define and implement new transpose API
- PR #3237 Define and implement new transform APIs
- PR #3245 Move binaryop files to legacy
- PR #3241 Move stream_compaction files to legacy
- PR #3166 Move reductions to legacy
- PR #3261 Small cleanup: remove `== true`
- PR #3271 Update rmm API based on `rmm.reinitialize(...)` change
- PR #3266 Remove optional checks for CuPy
- PR #3268 Adding null ordering per column feature when sorting
- PR #3239 Adding floating point specialization to comparators for NaNs
- PR #3270 Move predicates files to legacy
- PR #3281 Add to_host specialization for strings in column test utilities
- PR #3282 Add `num_bitmask_words`
- PR #3252 Add new factory methods to include passing an existing null mask
- PR #3288 Make `bit.cuh` utilities usable from host code.
- PR #3287 Move rolling windows files to legacy
- PR #3182 Define and implement new unary APIs `is_null` and `is_not_null`
- PR #3314 Drop `cython` from run requirements
- PR #3301 Add tests for empty column wrapper.
- PR #3294 Update to arrow-cpp and pyarrow 0.15.1
- PR #3310 Add `row_hasher` and `element_hasher` utilities
- PR #3272 Support non-default streams when creating/destroying hash maps
- PR #3286 Clean up the starter code on README
- PR #3332 Port NVStrings replace to cudf strings column
- PR #3354 Define and implement new `scatter` APIs
- PR #3322 Port NVStrings pad operations to cudf strings column
- PR #3345 Add cache member for number of characters in string_view class
- PR #3299 Define and implement new `is_sorted` APIs
- PR #3328 Partition by stripes in dask_cudf ORC reader
- PR #3243 Use upstream join code in dask_cudf
- PR #3371 Add `select` method to `table_view`
- PR #3309 Add java and JNI bindings for search bounds
- PR #3305 Define and implement new rolling window APIs
- PR #3380 Concatenate columns of strings
- PR #3382 Add fill function for strings column
- PR #3391 Move device_atomics_tests.cu files to legacy
- PR #3303 Define and implement new stream compaction APIs `copy_if`, `drop_nulls`,
           `apply_boolean_mask`, `drop_duplicate` and `unique_count`.
- PR #3387 Strings column gather function
- PR #3440 Strings column scatter function
- PR #3389 Move quantiles.hpp + group_quantiles.hpp files to legacy
- PR #3397 Port unary cast to libcudf++
- PR #3398 Move reshape.hpp files to legacy
- PR #3423 Port NVStrings htoi to cudf strings column
- PR #3425 Strings column copy_if_else implementation
- PR #3422 Move utilities to legacy
- PR #3201 Define and implement new datetime_ops APIs
- PR #3421 Port NVStrings find_multiple to cudf strings column
- PR #3448 Port scatter_to_tables to libcudf++
- PR #3458 Update strings sections in the transition guide
- PR #3462 Add `make_empty_column` and update `empty_like`.
- PR #3465 Port `aggregation` traits and utilities.
- PR #3214 Define and implement new unary operations APIs
- PR #3475 Add `bitmask_to_host` column utility
- PR #3487 Add is_boolean trait and random timestamp generator for testing
- PR #3492 Small cleanup (remove std::abs) and comment
- PR #3407 Allow multiple row-groups per task in dask_cudf read_parquet
- PR #3512 Remove unused CUDA conda labels
- PR #3500 cudf::fill()/cudf::repeat() support for strings columns.
- PR #3438 Update scalar and scalar_device_view to better support strings
- PR #3414 Add copy_range function for strings column

## Bug Fixes

- PR #2895 Fixed dask_cudf group_split behavior to handle upstream rearrange_by_divisions
- PR #3048 Support for zero columned tables
- PR #3030 Fix snappy decoding regression in PR #3014
- PR #3041 Fixed exp to experimental namespace name change issue
- PR #3056 Add additional cmake hint for finding local build of RMM files
- PR #3060 Move copying.hpp includes to legacy
- PR #3139 Fixed java RMM auto initalization
- PR #3141 Java fix for relocated IO headers
- PR #3149 Rename column_wrapper.cuh to column_wrapper.hpp
- PR #3168 Fix mutable_column_device_view head const_cast
- PR #3199 Update JNI includes for legacy moves
- PR #3204 ORC writer: Fix ByteRLE encoding of NULLs
- PR #2994 Fix split_out-support but with hash_object_dispatch
- PR #3212 Fix string to date casting when format is not specified
- PR #3218 Fixes `row_lexicographic_comparator` issue with handling two tables
- PR #3228 Default initialize RMM when Java native dependencies are loaded
- PR #3012 replacing instances of `to_gpu_array` with `mem`
- PR #3236 Fix Numba 0.46+/CuPy 6.3 interface compatibility
- PR #3276 Update JNI includes for legacy moves
- PR #3256 Fix orc writer crash with multiple string columns
- PR #3211 Fix breaking change caused by rapidsai/rmm#167
- PR #3265 Fix dangling pointer in `is_sorted`
- PR #3267 ORC writer: fix incorrect ByteRLE encoding of long literal runs
- PR #3277 Fix invalid reference to deleted temporary in `is_sorted`.
- PR #3274 ORC writer: fix integer RLEv2 mode2 unsigned base value encoding
- PR #3279 Fix shutdown hang issues with pinned memory pool init executor
- PR #3280 Invalid children check in mutable_column_device_view
- PR #3289 fix java memory usage API for empty columns
- PR #3293 Fix loading of csv files zipped on MacOS (disabled zip min version check)
- PR #3295 Fix storing storing invalid RMM exec policies.
- PR #3307 Add pd.RangeIndex to from_pandas to fix dask_cudf meta_nonempty bug
- PR #3313 Fix public headers including non-public headers
- PR #3318 Revert arrow to 0.15.0 temporarily to unblock downstream projects CI
- PR #3317 Fix index-argument bug in dask_cudf parquet reader
- PR #3323 Fix `insert` non-assert test case
- PR #3341 Fix `Series` constructor converting NoneType to "None"
- PR #3326 Fix and test for detail::gather map iterator type inference
- PR #3334 Remove zero-size exception check from make_strings_column factories
- PR #3333 Fix compilation issues with `constexpr` functions not marked `__device__`
- PR #3340 Make all benchmarks use cudf base fixture to initialize RMM pool
- PR #3337 Fix Java to pad validity buffers to 64-byte boundary
- PR #3362 Fix `find_and_replace` upcasting series for python scalars and lists
- PR #3357 Disabling `column_view` iterators for non fixed-width types
- PR #3383 Fix : properly compute null counts for rolling_window.
- PR #3386 Removing external includes from `column_view.hpp`
- PR #3369 Add write_partition to dask_cudf to fix to_parquet bug
- PR #3388 Support getitem with bools when DataFrame has a MultiIndex
- PR #3408 Fix String and Column (De-)Serialization
- PR #3372 Fix dask-distributed scatter_by_map bug
- PR #3419 Fix a bug in parse_into_parts (incomplete input causing walking past the end of string).
- PR #3413 Fix dask_cudf read_csv file-list bug
- PR #3416 Fix memory leak in ColumnVector when pulling strings off the GPU
- PR #3424 Fix benchmark build by adding libcudacxx to benchmark's CMakeLists.txt
- PR #3435 Fix diff and shift for empty series
- PR #3439 Fix index-name bug in StringColumn concat
- PR #3445 Fix ORC Writer default stripe size
- PR #3459 Fix printing of invalid entries
- PR #3466 Fix gather null mask allocation for invalid index
- PR #3468 Fix memory leak issue in `drop_duplicates`
- PR #3474 Fix small doc error in capitalize Docs
- PR #3491 Fix more doc errors in NVStrings
- PR #3478 Fix as_index deep copy via Index.rename inplace arg
- PR #3476 Fix ORC reader timezone conversion
- PR #3188 Repr slices up large DataFrames
- PR #3519 Fix strings column concatenate handling zero-sized columns
- PR #3530 Fix copy_if_else test case fail issue
- PR #3523 Fix lgenfe issue with debug build
<<<<<<< HEAD
- PR #3532 Fix potential use-after-free in cudf parquet reader

=======
- PR #3540 Fix unary_op null_mask bug and add missing test cases
>>>>>>> 49e78f08

# cuDF 0.10.0 (16 Oct 2019)

## New Features

- PR #2423 Added `groupby.quantile()`
- PR #2522 Add Java bindings for NVStrings backed upper and lower case mutators
- PR #2605 Added Sort based groupby in libcudf
- PR #2607 Add Java bindings for parsing JSON
- PR #2629 Add dropna= parameter to groupby
- PR #2585 ORC & Parquet Readers: Remove millisecond timestamp restriction
- PR #2507 Add GPU-accelerated ORC Writer
- PR #2559 Add Series.tolist()
- PR #2653 Add Java bindings for rolling window operations
- PR #2480 Merge `custreamz` codebase into `cudf` repo
- PR #2674 Add __contains__ for Index/Series/Column
- PR #2635 Add support to read from remote and cloud sources like s3, gcs, hdfs
- PR #2722 Add Java bindings for NVTX ranges
- PR #2702 Add make_bool to dataset generation functions
- PR #2394 Move `rapidsai/custrings` into `cudf`
- PR #2734 Final sync of custrings source into cudf
- PR #2724 Add libcudf support for __contains__
- PR #2777 Add python bindings for porter stemmer measure functionality
- PR #2781 Add issorted to is_monotonic
- PR #2685 Add cudf::scatter_to_tables and cython binding
- PR #2743 Add Java bindings for NVStrings timestamp2long as part of String ColumnVector casting
- PR #2785 Add nvstrings Python docs
- PR #2786 Add benchmarks option to root build.sh
- PR #2802 Add `cudf::repeat()` and `cudf.Series.repeat()`
- PR #2773 Add Fisher's unbiased kurtosis and skew for Series/DataFrame
- PR #2748 Parquet Reader: Add option to specify loading of PANDAS index
- PR #2807 Add scatter_by_map to DataFrame python API
- PR #2836 Add nvstrings.code_points method
- PR #2844 Add Series/DataFrame notnull
- PR #2858 Add GTest type list utilities
- PR #2870 Add support for grouping by Series of arbitrary length
- PR #2719 Series covariance and Pearson correlation
- PR #2207 Beginning of libcudf overhaul: introduce new column and table types
- PR #2869 Add `cudf.CategoricalDtype`
- PR #2838 CSV Reader: Support ARROW_RANDOM_FILE input
- PR #2655 CuPy-based Series and Dataframe .values property
- PR #2803 Added `edit_distance_matrix()` function to calculate pairwise edit distance for each string on a given nvstrings object.
- PR #2811 Start of cudf strings column work based on 2207
- PR #2872 Add Java pinned memory pool allocator
- PR #2969 Add findAndReplaceAll to ColumnVector
- PR #2814 Add Datetimeindex.weekday
- PR #2999 Add timestamp conversion support for string categories
- PR #2918 Add cudf::column timestamp wrapper types

## Improvements

- PR #2578 Update legacy_groupby to use libcudf group_by_without_aggregation
- PR #2581 Removed `managed` allocator from hash map classes.
- PR #2571 Remove unnecessary managed memory from gdf_column_concat
- PR #2648 Cython/Python reorg
- PR #2588 Update Series.append documentation
- PR #2632 Replace dask-cudf set_index code with upstream
- PR #2682 Add cudf.set_allocator() function for easier allocator init
- PR #2642 Improve null printing and testing
- PR #2747 Add missing Cython headers / cudftestutil lib to conda package for cuspatial build
- PR #2706 Compute CSV format in device code to speedup performance
- PR #2673 Add support for np.longlong type
- PR #2703 move dask serialization dispatch into cudf
- PR #2728 Add YYMMDD to version tag for nightly conda packages
- PR #2729 Handle file-handle input in to_csv
- PR #2741 CSV Reader: Move kernel functions into its own file
- PR #2766 Improve nvstrings python cmake flexibility
- PR #2756 Add out_time_unit option to csv reader, support timestamp resolutions
- PR #2771 Stopgap alias for to_gpu_matrix()
- PR #2783 Support mapping input columns to function arguments in apply kernels
- PR #2645 libcudf unique_count for Series.nunique
- PR #2817 Dask-cudf: `read_parquet` support for remote filesystems
- PR #2823 improve java data movement debugging
- PR #2806 CSV Reader: Clean-up row offset operations
- PR #2640 Add dask wait/persist exmaple to 10 minute guide
- PR #2828 Optimizations of kernel launch configuration for `DataFrame.apply_rows` and `DataFrame.apply_chunks`
- PR #2831 Add `column` argument to `DataFrame.drop`
- PR #2775 Various optimizations to improve __getitem__ and __setitem__ performance
- PR #2810 cudf::allocate_like can optionally always allocate a mask.
- PR #2833 Parquet reader: align page data allocation sizes to 4-bytes to satisfy cuda-memcheck
- PR #2832 Using the new Python bindings for UCX
- PR #2856 Update group_split_cudf to use scatter_by_map
- PR #2890 Optionally keep serialized table data on the host.
- PR #2778 Doc: Updated and fixed some docstrings that were formatted incorrectly.
- PR #2830 Use YYMMDD tag in custreamz nightly build
- PR #2875 Java: Remove synchronized from register methods in MemoryCleaner
- PR #2887 Minor snappy decompression optimization
- PR #2899 Use new RMM API based on Cython
- PR #2788 Guide to Python UDFs
- PR #2919 Change java API to use operators in groupby namespace
- PR #2909 CSV Reader: Avoid row offsets host vector default init
- PR #2834 DataFrame supports setting columns via attribute syntax `df.x = col`
- PR #3147 DataFrame can be initialized from rows via list of tuples
- PR #3539 Restrict CuPy to 6

## Bug Fixes

- PR #2584 ORC Reader: fix parsing of `DECIMAL` index positions
- PR #2619 Fix groupby serialization/deserialization
- PR #2614 Update Java version to match
- PR #2601 Fixes nlargest(1) issue in Series and Dataframe
- PR #2610 Fix a bug in index serialization (properly pass DeviceNDArray)
- PR #2621 Fixes the floordiv issue of not promoting float type when rhs is 0
- PR #2611 Types Test: fix static casting from negative int to string
- PR #2618 IO Readers: Fix datasource memory map failure for multiple reads
- PR #2628 groupby_without_aggregation non-nullable input table produces non-nullable output
- PR #2615 fix string category partitioning in java API
- PR #2641 fix string category and timeunit concat in the java API
- PR #2649 Fix groupby issue resulting from column_empty bug
- PR #2658 Fix astype() for null categorical columns
- PR #2660 fix column string category and timeunit concat in the java API
- PR #2664 ORC reader: fix `skip_rows` larger than first stripe
- PR #2654 Allow Java gdfOrderBy to work with string categories
- PR #2669 AVRO reader: fix non-deterministic output
- PR #2668 Update Java bindings to specify timestamp units for ORC and Parquet readers
- PR #2679 AVRO reader: fix cuda errors when decoding compressed streams
- PR #2692 Add concatenation for data-frame with different headers (empty and non-empty)
- PR #2651 Remove nvidia driver installation from ci/cpu/build.sh
- PR #2697 Ensure csv reader sets datetime column time units
- PR #2698 Return RangeIndex from contiguous slice of RangeIndex
- PR #2672 Fix null and integer handling in round
- PR #2704 Parquet Reader: Fix crash when loading string column with nulls
- PR #2725 Fix Jitify issue with running on Turing using CUDA version < 10
- PR #2731 Fix building of benchmarks
- PR #2738 Fix java to find new NVStrings locations
- PR #2736 Pin Jitify branch to v0.10 version
- PR #2742 IO Readers: Fix possible silent failures when creating `NvStrings` instance
- PR #2753 Fix java quantile API calls
- PR #2762 Fix validity processing for time in java
- PR #2796 Fix handling string slicing and other nvstrings delegated methods with dask
- PR #2769 Fix link to API docs in README.md
- PR #2772 Handle multiindex pandas Series #2772
- PR #2749 Fix apply_rows/apply_chunks pessimistic null mask to use in_cols null masks only
- PR #2752 CSV Reader: Fix exception when there's no rows to process
- PR #2716 Added Exception for `StringMethods` in string methods
- PR #2787 Fix Broadcasting `None` to `cudf-series`
- PR #2794 Fix async race in NVCategory::get_value and get_value_bounds
- PR #2795 Fix java build/cast error
- PR #2496 Fix improper merge of two dataframes when names differ
- PR #2824 Fix issue with incorrect result when Numeric Series replace is called several times
- PR #2751 Replace value with null
- PR #2765 Fix Java inequality comparisons for string category
- PR #2818 Fix java join API to use new C++ join API
- PR #2841 Fix nvstrings.slice and slice_from for range (0,0)
- PR #2837 Fix join benchmark
- PR #2809 Add hash_df and group_split dispatch functions for dask
- PR #2843 Parquet reader: fix skip_rows when not aligned with page or row_group boundaries
- PR #2851 Deleted existing dask-cudf/record.txt
- PR #2854 Fix column creation from ephemeral objects exposing __cuda_array_interface__
- PR #2860 Fix boolean indexing when the result is a single row
- PR #2859 Fix tail method issue for string columns
- PR #2852 Fixed `cumsum()` and `cumprod()` on boolean series.
- PR #2865 DaskIO: Fix `read_csv` and `read_orc` when input is list of files
- PR #2750 Fixed casting values to cudf::bool8 so non-zero values always cast to true
- PR #2873 Fixed dask_cudf read_partition bug by generating ParquetDatasetPiece
- PR #2850 Fixes dask_cudf.read_parquet on partitioned datasets
- PR #2896 Properly handle `axis` string keywords in `concat`
- PR #2926 Update rounding algorithm to avoid using fmod
- PR #2968 Fix Java dependency loading when using NVTX
- PR #2963 Fix ORC writer uncompressed block indexing
- PR #2928 CSV Reader: Fix using `byte_range` for large datasets
- PR #2983 Fix sm_70+ race condition in gpu_unsnap
- PR #2964 ORC Writer: Segfault when writing mixed numeric and string columns
- PR #3007 Java: Remove unit test that frees RMM invalid pointer
- PR #3009 Fix orc reader RLEv2 patch position regression from PR #2507
- PR #3002 Fix CUDA invalid configuration errors reported after loading an ORC file without data
- PR #3035 Update update-version.sh for new docs locations
- PR #3038 Fix uninitialized stream parameter in device_table deleter
- PR #3064 Fixes groupby performance issue
- PR #3061 Add rmmInitialize to nvstrings gtests
- PR #3058 Fix UDF doc markdown formatting
- PR #3059 Add nvstrings python build instructions to contributing.md


# cuDF 0.9.0 (21 Aug 2019)

## New Features

- PR #1993 Add CUDA-accelerated series aggregations: mean, var, std
- PR #2111 IO Readers: Support memory buffer, file-like object, and URL inputs
- PR #2012 Add `reindex()` to DataFrame and Series
- PR #2097 Add GPU-accelerated AVRO reader
- PR #2098 Support binary ops on DFs and Series with mismatched indices
- PR #2160 Merge `dask-cudf` codebase into `cudf` repo
- PR #2149 CSV Reader: Add `hex` dtype for explicit hexadecimal parsing
- PR #2156 Add `upper_bound()` and `lower_bound()` for libcudf tables and `searchsorted()` for cuDF Series
- PR #2158 CSV Reader: Support single, non-list/dict argument for `dtype`
- PR #2177 CSV Reader: Add `parse_dates` parameter for explicit date inference
- PR #1744 cudf::apply_boolean_mask and cudf::drop_nulls support for cudf::table inputs (multi-column)
- PR #2196 Add `DataFrame.dropna()`
- PR #2197 CSV Writer: add `chunksize` parameter for `to_csv`
- PR #2215 `type_dispatcher` benchmark
- PR #2179 Add Java quantiles
- PR #2157 Add __array_function__ to DataFrame and Series
- PR #2212 Java support for ORC reader
- PR #2224 Add DataFrame isna, isnull, notna functions
- PR #2236 Add Series.drop_duplicates
- PR #2105 Add hash-based join benchmark
- PR #2316 Add unique, nunique, and value_counts for datetime columns
- PR #2337 Add Java support for slicing a ColumnVector
- PR #2049 Add cudf::merge (sorted merge)
- PR #2368 Full cudf+dask Parquet Support
- PR #2380 New cudf::is_sorted checks whether cudf::table is sorted
- PR #2356 Java column vector standard deviation support
- PR #2221 MultiIndex full indexing - Support iloc and wildcards for loc
- PR #2429 Java support for getting length of strings in a ColumnVector
- PR #2415 Add `value_counts` for series of any type
- PR #2446 Add __array_function__ for index
- PR #2437 ORC reader: Add 'use_np_dtypes' option
- PR #2382 Add CategoricalAccessor add, remove, rename, and ordering methods
- PR #2464 Native implement `__cuda_array_interface__` for Series/Index/Column objects
- PR #2425 Rolling window now accepts array-based user-defined functions
- PR #2442 Add __setitem__
- PR #2449 Java support for getting byte count of strings in a ColumnVector
- PR #2492 Add groupby.size() method
- PR #2358 Add cudf::nans_to_nulls: convert floating point column into bitmask
- PR #2489 Add drop argument to set_index
- PR #2491 Add Java bindings for ORC reader 'use_np_dtypes' option
- PR #2213 Support s/ms/us/ns DatetimeColumn time unit resolutions
- PR #2536 Add _constructor properties to Series and DataFrame

## Improvements

- PR #2103 Move old `column` and `bitmask` files into `legacy/` directory
- PR #2109 added name to Python column classes
- PR #1947 Cleanup serialization code
- PR #2125 More aggregate in java API
- PR #2127 Add in java Scalar tests
- PR #2088 Refactor of Python groupby code
- PR #2130 Java serialization and deserialization of tables.
- PR #2131 Chunk rows logic added to csv_writer
- PR #2129 Add functions in the Java API to support nullable column filtering
- PR #2165 made changes to get_dummies api for it to be available in MethodCache
- PR #2171 Add CodeCov integration, fix doc version, make --skip-tests work when invoking with source
- PR #2184 handle remote orc files for dask-cudf
- PR #2186 Add `getitem` and `getattr` style access to Rolling objects
- PR #2168 Use cudf.Column for CategoricalColumn's categories instead of a tuple
- PR #2193 DOC: cudf::type_dispatcher documentation for specializing dispatched functors
- PR #2199 Better java support for appending strings
- PR #2176 Added column dtype support for datetime, int8, int16 to csv_writer
- PR #2209 Matching `get_dummies` & `select_dtypes` behavior to pandas
- PR #2217 Updated Java bindings to use the new groupby API
- PR #2214 DOC: Update doc instructions to build/install `cudf` and `dask-cudf`
- PR #2220 Update Java bindings for reduction rename
- PR #2232 Move CodeCov upload from build script to Jenkins
- PR #2225 refactor to use libcudf for gathering columns in dataframes
- PR #2293 Improve join performance (faster compute_join_output_size)
- PR #2300 Create separate dask codeowners for dask-cudf codebase
- PR #2304 gdf_group_by_without_aggregations returns gdf_column
- PR #2309 Java readers: remove redundant copy of result pointers
- PR #2307 Add `black` and `isort` to style checker script
- PR #2345 Restore removal of old groupby implementation
- PR #2342 Improve `astype()` to operate all ways
- PR #2329 using libcudf cudf::copy for column deep copy
- PR #2344 DOC: docs on code formatting for contributors
- PR #2376 Add inoperative axis= and win_type= arguments to Rolling()
- PR #2378 remove dask for (de-)serialization of cudf objects
- PR #2353 Bump Arrow and Dask versions
- PR #2377 Replace `standard_python_slice` with just `slice.indices()`
- PR #2373 cudf.DataFrame enchancements & Series.values support
- PR #2392 Remove dlpack submodule; make cuDF's Cython API externally accessible
- PR #2430 Updated Java bindings to use the new unary API
- PR #2406 Moved all existing `table` related files to a `legacy/` directory
- PR #2350 Performance related changes to get_dummies
- PR #2420 Remove `cudautils.astype` and replace with `typecast.apply_cast`
- PR #2456 Small improvement to typecast utility
- PR #2458 Fix handling of thirdparty packages in `isort` config
- PR #2459 IO Readers: Consolidate all readers to use `datasource` class
- PR #2475 Exposed type_dispatcher.hpp, nvcategory_util.hpp and wrapper_types.hpp in the include folder
- PR #2484 Enabled building libcudf as a static library
- PR #2453 Streamline CUDA_REL environment variable
- PR #2483 Bundle Boost filesystem dependency in the Java jar
- PR #2486 Java API hash functions
- PR #2481 Adds the ignore_null_keys option to the java api
- PR #2490 Java api: support multiple aggregates for the same column
- PR #2510 Java api: uses table based apply_boolean_mask
- PR #2432 Use pandas formatting for console, html, and latex output
- PR #2573 Bump numba version to 0.45.1
- PR #2606 Fix references to notebooks-contrib

## Bug Fixes

- PR #2086 Fixed quantile api behavior mismatch in series & dataframe
- PR #2128 Add offset param to host buffer readers in java API.
- PR #2145 Work around binops validity checks for java
- PR #2146 Work around unary_math validity checks for java
- PR #2151 Fixes bug in cudf::copy_range where null_count was invalid
- PR #2139 matching to pandas describe behavior & fixing nan values issue
- PR #2161 Implicitly convert unsigned to signed integer types in binops
- PR #2154 CSV Reader: Fix bools misdetected as strings dtype
- PR #2178 Fix bug in rolling bindings where a view of an ephemeral column was being taken
- PR #2180 Fix issue with isort reordering `importorskip` below imports depending on them
- PR #2187 fix to honor dtype when numpy arrays are passed to columnops.as_column
- PR #2190 Fix issue in astype conversion of string column to 'str'
- PR #2208 Fix issue with calling `head()` on one row dataframe
- PR #2229 Propagate exceptions from Cython cdef functions
- PR #2234 Fix issue with local build script not properly building
- PR #2223 Fix CUDA invalid configuration errors reported after loading small compressed ORC files
- PR #2162 Setting is_unique and is_monotonic-related attributes
- PR #2244 Fix ORC RLEv2 delta mode decoding with nonzero residual delta width
- PR #2297 Work around `var/std` unsupported only at debug build
- PR #2302 Fixed java serialization corner case
- PR #2355 Handle float16 in binary operations
- PR #2311 Fix copy behaviour for GenericIndex
- PR #2349 Fix issues with String filter in java API
- PR #2323 Fix groupby on categoricals
- PR #2328 Ensure order is preserved in CategoricalAccessor._set_categories
- PR #2202 Fix issue with unary ops mishandling empty input
- PR #2326 Fix for bug in DLPack when reading multiple columns
- PR #2324 Fix cudf Docker build
- PR #2325 Fix ORC RLEv2 patched base mode decoding with nonzero patch width
- PR #2235 Fix get_dummies to be compatible with dask
- PR #2332 Zero initialize gdf_dtype_extra_info
- PR #2355 Handle float16 in binary operations
- PR #2360 Fix missing dtype handling in cudf.Series & columnops.as_column
- PR #2364 Fix quantile api and other trivial issues around it
- PR #2361 Fixed issue with `codes` of CategoricalIndex
- PR #2357 Fixed inconsistent type of index created with from_pandas vs direct construction
- PR #2389 Fixed Rolling __getattr__ and __getitem__ for offset based windows
- PR #2402 Fixed bug in valid mask computation in cudf::copy_if (apply_boolean_mask)
- PR #2401 Fix to a scalar datetime(of type Days) issue
- PR #2386 Correctly allocate output valids in groupby
- PR #2411 Fixed failures on binary op on single element string column
- PR #2422 Fix Pandas logical binary operation incompatibilites
- PR #2447 Fix CodeCov posting build statuses temporarily
- PR #2450 Fix erroneous null handling in `cudf.DataFrame`'s `apply_rows`
- PR #2470 Fix issues with empty strings and string categories (Java)
- PR #2471 Fix String Column Validity.
- PR #2481 Fix java validity buffer serialization
- PR #2485 Updated bytes calculation to use size_t to avoid overflow in column concat
- PR #2461 Fix groupby multiple aggregations same column
- PR #2514 Fix cudf::drop_nulls threshold handling in Cython
- PR #2516 Fix utilities include paths and meta.yaml header paths
- PR #2517 Fix device memory leak in to_dlpack tensor deleter
- PR #2431 Fix local build generated file ownerships
- PR #2511 Added import of orc, refactored exception handlers to not squash fatal exceptions
- PR #2527 Fix index and column input handling in dask_cudf read_parquet
- PR #2466 Fix `dataframe.query` returning null rows erroneously
- PR #2548 Orc reader: fix non-deterministic data decoding at chunk boundaries
- PR #2557 fix cudautils import in string.py
- PR #2521 Fix casting datetimes from/to the same resolution
- PR #2545 Fix MultiIndexes with datetime levels
- PR #2560 Remove duplicate `dlpack` definition in conda recipe
- PR #2567 Fix ColumnVector.fromScalar issues while dealing with null scalars
- PR #2565 Orc reader: fix incorrect data decoding of int64 data types
- PR #2577 Fix search benchmark compilation error by adding necessary header
- PR #2604 Fix a bug in copying.pyx:_normalize_types that upcasted int32 to int64


# cuDF 0.8.0 (27 June 2019)

## New Features

- PR #1524 Add GPU-accelerated JSON Lines parser with limited feature set
- PR #1569 Add support for Json objects to the JSON Lines reader
- PR #1622 Add Series.loc
- PR #1654 Add cudf::apply_boolean_mask: faster replacement for gdf_apply_stencil
- PR #1487 cython gather/scatter
- PR #1310 Implemented the slice/split functionality.
- PR #1630 Add Python layer to the GPU-accelerated JSON reader
- PR #1745 Add rounding of numeric columns via Numba
- PR #1772 JSON reader: add support for BytesIO and StringIO input
- PR #1527 Support GDF_BOOL8 in readers and writers
- PR #1819 Logical operators (AND, OR, NOT) for libcudf and cuDF
- PR #1813 ORC Reader: Add support for stripe selection
- PR #1828 JSON Reader: add suport for bool8 columns
- PR #1833 Add column iterator with/without nulls
- PR #1665 Add the point-in-polygon GIS function
- PR #1863 Series and Dataframe methods for all and any
- PR #1908 cudf::copy_range and cudf::fill for copying/assigning an index or range to a constant
- PR #1921 Add additional formats for typecasting to/from strings
- PR #1807 Add Series.dropna()
- PR #1987 Allow user defined functions in the form of ptx code to be passed to binops
- PR #1948 Add operator functions like `Series.add()` to DataFrame and Series
- PR #1954 Add skip test argument to GPU build script
- PR #2018 Add bindings for new groupby C++ API
- PR #1984 Add rolling window operations Series.rolling() and DataFrame.rolling()
- PR #1542 Python method and bindings for to_csv
- PR #1995 Add Java API
- PR #1998 Add google benchmark to cudf
- PR #1845 Add cudf::drop_duplicates, DataFrame.drop_duplicates
- PR #1652 Added `Series.where()` feature
- PR #2074 Java Aggregates, logical ops, and better RMM support
- PR #2140 Add a `cudf::transform` function
- PR #2068 Concatenation of different typed columns

## Improvements

- PR #1538 Replacing LesserRTTI with inequality_comparator
- PR #1703 C++: Added non-aggregating `insert` to `concurrent_unordered_map` with specializations to store pairs with a single atomicCAS when possible.
- PR #1422 C++: Added a RAII wrapper for CUDA streams
- PR #1701 Added `unique` method for stringColumns
- PR #1713 Add documentation for Dask-XGBoost
- PR #1666 CSV Reader: Improve performance for files with large number of columns
- PR #1725 Enable the ability to use a single column groupby as its own index
- PR #1759 Add an example showing simultaneous rolling averages to `apply_grouped` documentation
- PR #1746 C++: Remove unused code: `windowed_ops.cu`, `sorting.cu`, `hash_ops.cu`
- PR #1748 C++: Add `bool` nullability flag to `device_table` row operators
- PR #1764 Improve Numerical column: `mean_var` and `mean`
- PR #1767 Speed up Python unit tests
- PR #1770 Added build.sh script, updated CI scripts and documentation
- PR #1739 ORC Reader: Add more pytest coverage
- PR #1696 Added null support in `Series.replace()`.
- PR #1390 Added some basic utility functions for `gdf_column`'s
- PR #1791 Added general column comparison code for testing
- PR #1795 Add printing of git submodule info to `print_env.sh`
- PR #1796 Removing old sort based group by code and gdf_filter
- PR #1811 Added funtions for copying/allocating `cudf::table`s
- PR #1838 Improve columnops.column_empty so that it returns typed columns instead of a generic Column
- PR #1890 Add utils.get_dummies- a pandas-like wrapper around one_hot-encoding
- PR #1823 CSV Reader: default the column type to string for empty dataframes
- PR #1827 Create bindings for scalar-vector binops, and update one_hot_encoding to use them
- PR #1817 Operators now support different sized dataframes as long as they don't share different sized columns
- PR #1855 Transition replace_nulls to new C++ API and update corresponding Cython/Python code
- PR #1858 Add `std::initializer_list` constructor to `column_wrapper`
- PR #1846 C++ type-erased gdf_equal_columns test util; fix gdf_equal_columns logic error
- PR #1390 Added some basic utility functions for `gdf_column`s
- PR #1391 Tidy up bit-resolution-operation and bitmask class code
- PR #1882 Add iloc functionality to MultiIndex dataframes
- PR #1884 Rolling windows: general enhancements and better coverage for unit tests
- PR #1886 support GDF_STRING_CATEGORY columns in apply_boolean_mask, drop_nulls and other libcudf functions
- PR #1896 Improve performance of groupby with levels specified in dask-cudf
- PR #1915 Improve iloc performance for non-contiguous row selection
- PR #1859 Convert read_json into a C++ API
- PR #1919 Rename libcudf namespace gdf to namespace cudf
- PR #1850 Support left_on and right_on for DataFrame merge operator
- PR #1930 Specialize constructor for `cudf::bool8` to cast argument to `bool`
- PR #1938 Add default constructor for `column_wrapper`
- PR #1930 Specialize constructor for `cudf::bool8` to cast argument to `bool`
- PR #1952 consolidate libcudf public API headers in include/cudf
- PR #1949 Improved selection with boolmask using libcudf `apply_boolean_mask`
- PR #1956 Add support for nulls in `query()`
- PR #1973 Update `std::tuple` to `std::pair` in top-most libcudf APIs and C++ transition guide
- PR #1981 Convert read_csv into a C++ API
- PR #1868 ORC Reader: Support row index for speed up on small/medium datasets
- PR #1964 Added support for list-like types in Series.str.cat
- PR #2005 Use HTML5 details tag in bug report issue template
- PR #2003 Removed few redundant unit-tests from test_string.py::test_string_cat
- PR #1944 Groupby design improvements
- PR #2017 Convert `read_orc()` into a C++ API
- PR #2011 Convert `read_parquet()` into a C++ API
- PR #1756 Add documentation "10 Minutes to cuDF and dask_cuDF"
- PR #2034 Adding support for string columns concatenation using "add" binary operator
- PR #2042 Replace old "10 Minutes" guide with new guide for docs build process
- PR #2036 Make library of common test utils to speed up tests compilation
- PR #2022 Facilitating get_dummies to be a high level api too
- PR #2050 Namespace IO readers and add back free-form `read_xxx` functions
- PR #2104 Add a functional ``sort=`` keyword argument to groupby
- PR #2108 Add `find_and_replace` for StringColumn for replacing single values
- PR #1803 cuDF/CuPy interoperability documentation

## Bug Fixes

- PR #1465 Fix for test_orc.py and test_sparse_df.py test failures
- PR #1583 Fix underlying issue in `as_index()` that was causing `Series.quantile()` to fail
- PR #1680 Add errors= keyword to drop() to fix cudf-dask bug
- PR #1651 Fix `query` function on empty dataframe
- PR #1616 Fix CategoricalColumn to access categories by index instead of iteration
- PR #1660 Fix bug in `loc` when indexing with a column name (a string)
- PR #1683 ORC reader: fix timestamp conversion to UTC
- PR #1613 Improve CategoricalColumn.fillna(-1) performance
- PR #1642 Fix failure of CSV_TEST gdf_csv_test.SkiprowsNrows on multiuser systems
- PR #1709 Fix handling of `datetime64[ms]` in `dataframe.select_dtypes`
- PR #1704 CSV Reader: Add support for the plus sign in number fields
- PR #1687 CSV reader: return an empty dataframe for zero size input
- PR #1757 Concatenating columns with null columns
- PR #1755 Add col_level keyword argument to melt
- PR #1758 Fix df.set_index() when setting index from an empty column
- PR #1749 ORC reader: fix long strings of NULL values resulting in incorrect data
- PR #1742 Parquet Reader: Fix index column name to match PANDAS compat
- PR #1782 Update libcudf doc version
- PR #1783 Update conda dependencies
- PR #1786 Maintain the original series name in series.unique output
- PR #1760 CSV Reader: fix segfault when dtype list only includes columns from usecols list
- PR #1831 build.sh: Assuming python is in PATH instead of using PYTHON env var
- PR #1839 Raise an error instead of segfaulting when transposing a DataFrame with StringColumns
- PR #1840 Retain index correctly during merge left_on right_on
- PR #1825 cuDF: Multiaggregation Groupby Failures
- PR #1789 CSV Reader: Fix missing support for specifying `int8` and `int16` dtypes
- PR #1857 Cython Bindings: Handle `bool` columns while calling `column_view_from_NDArrays`
- PR #1849 Allow DataFrame support methods to pass arguments to the methods
- PR #1847 Fixed #1375 by moving the nvstring check into the wrapper function
- PR #1864 Fixing cudf reduction for POWER platform
- PR #1869 Parquet reader: fix Dask timestamps not matching with Pandas (convert to milliseconds)
- PR #1876 add dtype=bool for `any`, `all` to treat integer column correctly
- PR #1875 CSV reader: take NaN values into account in dtype detection
- PR #1873 Add column dtype checking for the all/any methods
- PR #1902 Bug with string iteration in _apply_basic_agg
- PR #1887 Fix for initialization issue in pq_read_arg,orc_read_arg
- PR #1867 JSON reader: add support for null/empty fields, including the 'null' literal
- PR #1891 Fix bug #1750 in string column comparison
- PR #1909 Support of `to_pandas()` of boolean series with null values
- PR #1923 Use prefix removal when two aggs are called on a SeriesGroupBy
- PR #1914 Zero initialize gdf_column local variables
- PR #1959 Add support for comparing boolean Series to scalar
- PR #1966 Ignore index fix in series append
- PR #1967 Compute index __sizeof__ only once for DataFrame __sizeof__
- PR #1977 Support CUDA installation in default system directories
- PR #1982 Fixes incorrect index name after join operation
- PR #1985 Implement `GDF_PYMOD`, a special modulo that follows python's sign rules
- PR #1991 Parquet reader: fix decoding of NULLs
- PR #1990 Fixes a rendering bug in the `apply_grouped` documentation
- PR #1978 Fix for values being filled in an empty dataframe
- PR #2001 Correctly create MultiColumn from Pandas MultiColumn
- PR #2006 Handle empty dataframe groupby construction for dask
- PR #1965 Parquet Reader: Fix duplicate index column when it's already in `use_cols`
- PR #2033 Add pip to conda environment files to fix warning
- PR #2028 CSV Reader: Fix reading of uncompressed files without a recognized file extension
- PR #2073 Fix an issue when gathering columns with NVCategory and nulls
- PR #2053 cudf::apply_boolean_mask return empty column for empty boolean mask
- PR #2066 exclude `IteratorTest.mean_var_output` test from debug build
- PR #2069 Fix JNI code to use read_csv and read_parquet APIs
- PR #2071 Fix bug with unfound transitive dependencies for GTests in Ubuntu 18.04
- PR #2089 Configure Sphinx to render params correctly
- PR #2091 Fix another bug with unfound transitive dependencies for `cudftestutils` in Ubuntu 18.04
- PR #2115 Just apply `--disable-new-dtags` instead of trying to define all the transitive dependencies
- PR #2106 Fix errors in JitCache tests caused by sharing of device memory between processes
- PR #2120 Fix errors in JitCache tests caused by running multiple threads on the same data
- PR #2102 Fix memory leak in groupby
- PR #2113 fixed typo in to_csv code example


# cudf 0.7.2 (16 May 2019)

## New Features

- PR #1735 Added overload for atomicAdd on int64. Streamlined implementation of custom atomic overloads.
- PR #1741 Add MultiIndex concatenation

## Bug Fixes

- PR #1718 Fix issue with SeriesGroupBy MultiIndex in dask-cudf
- PR #1734 Python: fix performance regression for groupby count() aggregations
- PR #1768 Cython: fix handling read only schema buffers in gpuarrow reader


# cudf 0.7.1 (11 May 2019)

## New Features

- PR #1702 Lazy load MultiIndex to return groupby performance to near optimal.

## Bug Fixes

- PR #1708 Fix handling of `datetime64[ms]` in `dataframe.select_dtypes`


# cuDF 0.7.0 (10 May 2019)

## New Features

- PR #982 Implement gdf_group_by_without_aggregations and gdf_unique_indices functions
- PR #1142 Add `GDF_BOOL` column type
- PR #1194 Implement overloads for CUDA atomic operations
- PR #1292 Implemented Bitwise binary ops AND, OR, XOR (&, |, ^)
- PR #1235 Add GPU-accelerated Parquet Reader
- PR #1335 Added local_dict arg in `DataFrame.query()`.
- PR #1282 Add Series and DataFrame.describe()
- PR #1356 Rolling windows
- PR #1381 Add DataFrame._get_numeric_data
- PR #1388 Add CODEOWNERS file to auto-request reviews based on where changes are made
- PR #1396 Add DataFrame.drop method
- PR #1413 Add DataFrame.melt method
- PR #1412 Add DataFrame.pop()
- PR #1419 Initial CSV writer function
- PR #1441 Add Series level cumulative ops (cumsum, cummin, cummax, cumprod)
- PR #1420 Add script to build and test on a local gpuCI image
- PR #1440 Add DatetimeColumn.min(), DatetimeColumn.max()
- PR #1455 Add Series.Shift via Numba kernel
- PR #1441 Add Series level cumulative ops (cumsum, cummin, cummax, cumprod)
- PR #1461 Add Python coverage test to gpu build
- PR #1445 Parquet Reader: Add selective reading of rows and row group
- PR #1532 Parquet Reader: Add support for INT96 timestamps
- PR #1516 Add Series and DataFrame.ndim
- PR #1556 Add libcudf C++ transition guide
- PR #1466 Add GPU-accelerated ORC Reader
- PR #1565 Add build script for nightly doc builds
- PR #1508 Add Series isna, isnull, and notna
- PR #1456 Add Series.diff() via Numba kernel
- PR #1588 Add Index `astype` typecasting
- PR #1301 MultiIndex support
- PR #1599 Level keyword supported in groupby
- PR #929 Add support operations to dataframe
- PR #1609 Groupby accept list of Series
- PR #1658 Support `group_keys=True` keyword in groupby method

## Improvements

- PR #1531 Refactor closures as private functions in gpuarrow
- PR #1404 Parquet reader page data decoding speedup
- PR #1076 Use `type_dispatcher` in join, quantiles, filter, segmented sort, radix sort and hash_groupby
- PR #1202 Simplify README.md
- PR #1149 CSV Reader: Change convertStrToValue() functions to `__device__` only
- PR #1238 Improve performance of the CUDA trie used in the CSV reader
- PR #1245 Use file cache for JIT kernels
- PR #1278 Update CONTRIBUTING for new conda environment yml naming conventions
- PR #1163 Refactored UnaryOps. Reduced API to two functions: `gdf_unary_math` and `gdf_cast`. Added `abs`, `-`, and `~` ops. Changed bindings to Cython
- PR #1284 Update docs version
- PR #1287 add exclude argument to cudf.select_dtype function
- PR #1286 Refactor some of the CSV Reader kernels into generic utility functions
- PR #1291 fillna in `Series.to_gpu_array()` and `Series.to_array()` can accept the scalar too now.
- PR #1005 generic `reduction` and `scan` support
- PR #1349 Replace modernGPU sort join with thrust.
- PR #1363 Add a dataframe.mean(...) that raises NotImplementedError to satisfy `dask.dataframe.utils.is_dataframe_like`
- PR #1319 CSV Reader: Use column wrapper for gdf_column output alloc/dealloc
- PR #1376 Change series quantile default to linear
- PR #1399 Replace CFFI bindings for NVTX functions with Cython bindings
- PR #1389 Refactored `set_null_count()`
- PR #1386 Added macros `GDF_TRY()`, `CUDF_TRY()` and `ASSERT_CUDF_SUCCEEDED()`
- PR #1435 Rework CMake and conda recipes to depend on installed libraries
- PR #1391 Tidy up bit-resolution-operation and bitmask class code
- PR #1439 Add cmake variable to enable compiling CUDA code with -lineinfo
- PR #1462 Add ability to read parquet files from arrow::io::RandomAccessFile
- PR #1453 Convert CSV Reader CFFI to Cython
- PR #1479 Convert Parquet Reader CFFI to Cython
- PR #1397 Add a utility function for producing an overflow-safe kernel launch grid configuration
- PR #1382 Add GPU parsing of nested brackets to cuIO parsing utilities
- PR #1481 Add cudf::table constructor to allocate a set of `gdf_column`s
- PR #1484 Convert GroupBy CFFI to Cython
- PR #1463 Allow and default melt keyword argument var_name to be None
- PR #1486 Parquet Reader: Use device_buffer rather than device_ptr
- PR #1525 Add cudatoolkit conda dependency
- PR #1520 Renamed `src/dataframe` to `src/table` and moved `table.hpp`. Made `types.hpp` to be type declarations only.
- PR #1492 Convert transpose CFFI to Cython
- PR #1495 Convert binary and unary ops CFFI to Cython
- PR #1503 Convert sorting and hashing ops CFFI to Cython
- PR #1522 Use latest release version in update-version CI script
- PR #1533 Remove stale join CFFI, fix memory leaks in join Cython
- PR #1521 Added `row_bitmask` to compute bitmask for rows of a table. Merged `valids_ops.cu` and `bitmask_ops.cu`
- PR #1553 Overload `hash_row` to avoid using intial hash values. Updated `gdf_hash` to select between overloads
- PR #1585 Updated `cudf::table` to maintain own copy of wrapped `gdf_column*`s
- PR #1559 Add `except +` to all Cython function definitions to catch C++ exceptions properly
- PR #1617 `has_nulls` and `column_dtypes` for `cudf::table`
- PR #1590 Remove CFFI from the build / install process entirely
- PR #1536 Convert gpuarrow CFFI to Cython
- PR #1655 Add `Column._pointer` as a way to access underlying `gdf_column*` of a `Column`
- PR #1655 Update readme conda install instructions for cudf version 0.6 and 0.7


## Bug Fixes

- PR #1233 Fix dtypes issue while adding the column to `str` dataframe.
- PR #1254 CSV Reader: fix data type detection for floating-point numbers in scientific notation
- PR #1289 Fix looping over each value instead of each category in concatenation
- PR #1293 Fix Inaccurate error message in join.pyx
- PR #1308 Add atomicCAS overload for `int8_t`, `int16_t`
- PR #1317 Fix catch polymorphic exception by reference in ipc.cu
- PR #1325 Fix dtype of null bitmasks to int8
- PR #1326 Update build documentation to use -DCMAKE_CXX11_ABI=ON
- PR #1334 Add "na_position" argument to CategoricalColumn sort_by_values
- PR #1321 Fix out of bounds warning when checking Bzip2 header
- PR #1359 Add atomicAnd/Or/Xor for integers
- PR #1354 Fix `fillna()` behaviour when replacing values with different dtypes
- PR #1347 Fixed core dump issue while passing dict_dtypes without column names in `cudf.read_csv()`
- PR #1379 Fixed build failure caused due to error: 'col_dtype' may be used uninitialized
- PR #1392 Update cudf Dockerfile and package_versions.sh
- PR #1385 Added INT8 type to `_schema_to_dtype` for use in GpuArrowReader
- PR #1393 Fixed a bug in `gdf_count_nonzero_mask()` for the case of 0 bits to count
- PR #1395 Update CONTRIBUTING to use the environment variable CUDF_HOME
- PR #1416 Fix bug at gdf_quantile_exact and gdf_quantile_appox
- PR #1421 Fix remove creation of series multiple times during `add_column()`
- PR #1405 CSV Reader: Fix memory leaks on read_csv() failure
- PR #1328 Fix CategoricalColumn to_arrow() null mask
- PR #1433 Fix NVStrings/categories includes
- PR #1432 Update NVStrings to 0.7.* to coincide with 0.7 development
- PR #1483 Modify CSV reader to avoid cropping blank quoted characters in non-string fields
- PR #1446 Merge 1275 hotfix from master into branch-0.7
- PR #1447 Fix legacy groupby apply docstring
- PR #1451 Fix hash join estimated result size is not correct
- PR #1454 Fix local build script improperly change directory permissions
- PR #1490 Require Dask 1.1.0+ for `is_dataframe_like` test or skip otherwise.
- PR #1491 Use more specific directories & groups in CODEOWNERS
- PR #1497 Fix Thrust issue on CentOS caused by missing default constructor of host_vector elements
- PR #1498 Add missing include guard to device_atomics.cuh and separated DEVICE_ATOMICS_TEST
- PR #1506 Fix csv-write call to updated NVStrings method
- PR #1510 Added nvstrings `fillna()` function
- PR #1507 Parquet Reader: Default string data to GDF_STRING
- PR #1535 Fix doc issue to ensure correct labelling of cudf.series
- PR #1537 Fix `undefined reference` link error in HashPartitionTest
- PR #1548 Fix ci/local/build.sh README from using an incorrect image example
- PR #1551 CSV Reader: Fix integer column name indexing
- PR #1586 Fix broken `scalar_wrapper::operator==`
- PR #1591 ORC/Parquet Reader: Fix missing import for FileNotFoundError exception
- PR #1573 Parquet Reader: Fix crash due to clash with ORC reader datasource
- PR #1607 Revert change of `column.to_dense_buffer` always return by copy for performance concerns
- PR #1618 ORC reader: fix assert & data output when nrows/skiprows isn't aligned to stripe boundaries
- PR #1631 Fix failure of TYPES_TEST on some gcc-7 based systems.
- PR #1641 CSV Reader: Fix skip_blank_lines behavior with Windows line terminators (\r\n)
- PR #1648 ORC reader: fix non-deterministic output when skiprows is non-zero
- PR #1676 Fix groupby `as_index` behaviour with `MultiIndex`
- PR #1659 Fix bug caused by empty groupbys and multiindex slicing throwing exceptions
- PR #1656 Correct Groupby failure in dask when un-aggregable columns are left in dataframe.
- PR #1689 Fix groupby performance regression
- PR #1694 Add Cython as a runtime dependency since it's required in `setup.py`


# cuDF 0.6.1 (25 Mar 2019)

## Bug Fixes

- PR #1275 Fix CentOS exception in DataFrame.hash_partition from using value "returned" by a void function


# cuDF 0.6.0 (22 Mar 2019)

## New Features

- PR #760 Raise `FileNotFoundError` instead of `GDF_FILE_ERROR` in `read_csv` if the file does not exist
- PR #539 Add Python bindings for replace function
- PR #823 Add Doxygen configuration to enable building HTML documentation for libcudf C/C++ API
- PR #807 CSV Reader: Add byte_range parameter to specify the range in the input file to be read
- PR #857 Add Tail method for Series/DataFrame and update Head method to use iloc
- PR #858 Add series feature hashing support
- PR #871 CSV Reader: Add support for NA values, including user specified strings
- PR #893 Adds PyArrow based parquet readers / writers to Python, fix category dtype handling, fix arrow ingest buffer size issues
- PR #867 CSV Reader: Add support for ignoring blank lines and comment lines
- PR #887 Add Series digitize method
- PR #895 Add Series groupby
- PR #898 Add DataFrame.groupby(level=0) support
- PR #920 Add feather, JSON, HDF5 readers / writers from PyArrow / Pandas
- PR #888 CSV Reader: Add prefix parameter for column names, used when parsing without a header
- PR #913 Add DLPack support: convert between cuDF DataFrame and DLTensor
- PR #939 Add ORC reader from PyArrow
- PR #918 Add Series.groupby(level=0) support
- PR #906 Add binary and comparison ops to DataFrame
- PR #958 Support unary and binary ops on indexes
- PR #964 Add `rename` method to `DataFrame`, `Series`, and `Index`
- PR #985 Add `Series.to_frame` method
- PR #985 Add `drop=` keyword to reset_index method
- PR #994 Remove references to pygdf
- PR #990 Add external series groupby support
- PR #988 Add top-level merge function to cuDF
- PR #992 Add comparison binaryops to DateTime columns
- PR #996 Replace relative path imports with absolute paths in tests
- PR #995 CSV Reader: Add index_col parameter to specify the column name or index to be used as row labels
- PR #1004 Add `from_gpu_matrix` method to DataFrame
- PR #997 Add property index setter
- PR #1007 Replace relative path imports with absolute paths in cudf
- PR #1013 select columns with df.columns
- PR #1016 Rename Series.unique_count() to nunique() to match pandas API
- PR #947 Prefixsum to handle nulls and float types
- PR #1029 Remove rest of relative path imports
- PR #1021 Add filtered selection with assignment for Dataframes
- PR #872 Adding NVCategory support to cudf apis
- PR #1052 Add left/right_index and left/right_on keywords to merge
- PR #1091 Add `indicator=` and `suffixes=` keywords to merge
- PR #1107 Add unsupported keywords to Series.fillna
- PR #1032 Add string support to cuDF python
- PR #1136 Removed `gdf_concat`
- PR #1153 Added function for getting the padded allocation size for valid bitmask
- PR #1148 Add cudf.sqrt for dataframes and Series
- PR #1159 Add Python bindings for libcudf dlpack functions
- PR #1155 Add __array_ufunc__ for DataFrame and Series for sqrt
- PR #1168 to_frame for series accepts a name argument


## Improvements

- PR #1218 Add dask-cudf page to API docs
- PR #892 Add support for heterogeneous types in binary ops with JIT
- PR #730 Improve performance of `gdf_table` constructor
- PR #561 Add Doxygen style comments to Join CUDA functions
- PR #813 unified libcudf API functions by replacing gpu_ with gdf_
- PR #822 Add support for `__cuda_array_interface__` for ingest
- PR #756 Consolidate common helper functions from unordered map and multimap
- PR #753 Improve performance of groupby sum and average, especially for cases with few groups.
- PR #836 Add ingest support for arrow chunked arrays in Column, Series, DataFrame creation
- PR #763 Format doxygen comments for csv_read_arg struct
- PR #532 CSV Reader: Use type dispatcher instead of switch block
- PR #694 Unit test utilities improvements
- PR #878 Add better indexing to Groupby
- PR #554 Add `empty` method and `is_monotonic` attribute to `Index`
- PR #1040 Fixed up Doxygen comment tags
- PR #909 CSV Reader: Avoid host->device->host copy for header row data
- PR #916 Improved unit testing and error checking for `gdf_column_concat`
- PR #941 Replace `numpy` call in `Series.hash_encode` with `numba`
- PR #942 Added increment/decrement operators for wrapper types
- PR #943 Updated `count_nonzero_mask` to return `num_rows` when the mask is null
- PR #952 Added trait to map C++ type to `gdf_dtype`
- PR #966 Updated RMM submodule.
- PR #998 Add IO reader/writer modules to API docs, fix for missing cudf.Series docs
- PR #1017 concatenate along columns for Series and DataFrames
- PR #1002 Support indexing a dataframe with another boolean dataframe
- PR #1018 Better concatenation for Series and Dataframes
- PR #1036 Use Numpydoc style docstrings
- PR #1047 Adding gdf_dtype_extra_info to gdf_column_view_augmented
- PR #1054 Added default ctor to SerialTrieNode to overcome Thrust issue in CentOS7 + CUDA10
- PR #1024 CSV Reader: Add support for hexadecimal integers in integral-type columns
- PR #1033 Update `fillna()` to use libcudf function `gdf_replace_nulls`
- PR #1066 Added inplace assignment for columns and select_dtypes for dataframes
- PR #1026 CSV Reader: Change the meaning and type of the quoting parameter to match Pandas
- PR #1100 Adds `CUDF_EXPECTS` error-checking macro
- PR #1092 Fix select_dtype docstring
- PR #1111 Added cudf::table
- PR #1108 Sorting for datetime columns
- PR #1120 Return a `Series` (not a `Column`) from `Series.cat.set_categories()`
- PR #1128 CSV Reader: The last data row does not need to be line terminated
- PR #1183 Bump Arrow version to 0.12.1
- PR #1208 Default to CXX11_ABI=ON
- PR #1252 Fix NVStrings dependencies for cuda 9.2 and 10.0
- PR #2037 Optimize the existing `gather` and `scatter` routines in `libcudf`

## Bug Fixes

- PR #821 Fix flake8 issues revealed by flake8 update
- PR #808 Resolved renamed `d_columns_valids` variable name
- PR #820 CSV Reader: fix the issue where reader adds additional rows when file uses \r\n as a line terminator
- PR #780 CSV Reader: Fix scientific notation parsing and null values for empty quotes
- PR #815 CSV Reader: Fix data parsing when tabs are present in the input CSV file
- PR #850 Fix bug where left joins where the left df has 0 rows causes a crash
- PR #861 Fix memory leak by preserving the boolean mask index
- PR #875 Handle unnamed indexes in to/from arrow functions
- PR #877 Fix ingest of 1 row arrow tables in from arrow function
- PR #876 Added missing `<type_traits>` include
- PR #889 Deleted test_rmm.py which has now moved to RMM repo
- PR #866 Merge v0.5.1 numpy ABI hotfix into 0.6
- PR #917 value_counts return int type on empty columns
- PR #611 Renamed `gdf_reduce_optimal_output_size()` -> `gdf_reduction_get_intermediate_output_size()`
- PR #923 fix index for negative slicing for cudf dataframe and series
- PR #927 CSV Reader: Fix category GDF_CATEGORY hashes not being computed properly
- PR #921 CSV Reader: Fix parsing errors with delim_whitespace, quotations in the header row, unnamed columns
- PR #933 Fix handling objects of all nulls in series creation
- PR #940 CSV Reader: Fix an issue where the last data row is missing when using byte_range
- PR #945 CSV Reader: Fix incorrect datetime64 when milliseconds or space separator are used
- PR #959 Groupby: Problem with column name lookup
- PR #950 Converting dataframe/recarry with non-contiguous arrays
- PR #963 CSV Reader: Fix another issue with missing data rows when using byte_range
- PR #999 Fix 0 sized kernel launches and empty sort_index exception
- PR #993 Fix dtype in selecting 0 rows from objects
- PR #1009 Fix performance regression in `to_pandas` method on DataFrame
- PR #1008 Remove custom dask communication approach
- PR #1001 CSV Reader: Fix a memory access error when reading a large (>2GB) file with date columns
- PR #1019 Binary Ops: Fix error when one input column has null mask but other doesn't
- PR #1014 CSV Reader: Fix false positives in bool value detection
- PR #1034 CSV Reader: Fix parsing floating point precision and leading zero exponents
- PR #1044 CSV Reader: Fix a segfault when byte range aligns with a page
- PR #1058 Added support for `DataFrame.loc[scalar]`
- PR #1060 Fix column creation with all valid nan values
- PR #1073 CSV Reader: Fix an issue where a column name includes the return character
- PR #1090 Updating Doxygen Comments
- PR #1080 Fix dtypes returned from loc / iloc because of lists
- PR #1102 CSV Reader: Minor fixes and memory usage improvements
- PR #1174: Fix release script typo
- PR #1137 Add prebuild script for CI
- PR #1118 Enhanced the `DataFrame.from_records()` feature
- PR #1129 Fix join performance with index parameter from using numpy array
- PR #1145 Issue with .agg call on multi-column dataframes
- PR #908 Some testing code cleanup
- PR #1167 Fix issue with null_count not being set after inplace fillna()
- PR #1184 Fix iloc performance regression
- PR #1185 Support left_on/right_on and also on=str in merge
- PR #1200 Fix allocating bitmasks with numba instead of rmm in allocate_mask function
- PR #1213 Fix bug with csv reader requesting subset of columns using wrong datatype
- PR #1223 gpuCI: Fix label on rapidsai channel on gpu build scripts
- PR #1242 Add explicit Thrust exec policy to fix NVCATEGORY_TEST segfault on some platforms
- PR #1246 Fix categorical tests that failed due to bad implicit type conversion
- PR #1255 Fix overwriting conda package main label uploads
- PR #1259 Add dlpack includes to pip build


# cuDF 0.5.1 (05 Feb 2019)

## Bug Fixes

- PR #842 Avoid using numpy via cimport to prevent ABI issues in Cython compilation


# cuDF 0.5.0 (28 Jan 2019)

## New Features

- PR #722 Add bzip2 decompression support to `read_csv()`
- PR #693 add ZLIB-based GZIP/ZIP support to `read_csv_strings()`
- PR #411 added null support to gdf_order_by (new API) and cudf_table::sort
- PR #525 Added GitHub Issue templates for bugs, documentation, new features, and questions
- PR #501 CSV Reader: Add support for user-specified decimal point and thousands separator to read_csv_strings()
- PR #455 CSV Reader: Add support for user-specified decimal point and thousands separator to read_csv()
- PR #439 add `DataFrame.drop` method similar to pandas
- PR #356 add `DataFrame.transpose` method and `DataFrame.T` property similar to pandas
- PR #505 CSV Reader: Add support for user-specified boolean values
- PR #350 Implemented Series replace function
- PR #490 Added print_env.sh script to gather relevant environment details when reporting cuDF issues
- PR #474 add ZLIB-based GZIP/ZIP support to `read_csv()`
- PR #547 Added melt similar to `pandas.melt()`
- PR #491 Add CI test script to check for updates to CHANGELOG.md in PRs
- PR #550 Add CI test script to check for style issues in PRs
- PR #558 Add CI scripts for cpu-based conda and gpu-based test builds
- PR #524 Add Boolean Indexing
- PR #564 Update python `sort_values` method to use updated libcudf `gdf_order_by` API
- PR #509 CSV Reader: Input CSV file can now be passed in as a text or a binary buffer
- PR #607 Add `__iter__` and iteritems to DataFrame class
- PR #643 added a new api gdf_replace_nulls that allows a user to replace nulls in a column

## Improvements

- PR #426 Removed sort-based groupby and refactored existing groupby APIs. Also improves C++/CUDA compile time.
- PR #461 Add `CUDF_HOME` variable in README.md to replace relative pathing.
- PR #472 RMM: Created centralized rmm::device_vector alias and rmm::exec_policy
- PR #500 Improved the concurrent hash map class to support partitioned (multi-pass) hash table building.
- PR #454 Improve CSV reader docs and examples
- PR #465 Added templated C++ API for RMM to avoid explicit cast to `void**`
- PR #513 `.gitignore` tweaks
- PR #521 Add `assert_eq` function for testing
- PR #502 Simplify Dockerfile for local dev, eliminate old conda/pip envs
- PR #549 Adds `-rdynamic` compiler flag to nvcc for Debug builds
- PR #472 RMM: Created centralized rmm::device_vector alias and rmm::exec_policy
- PR #577 Added external C++ API for scatter/gather functions
- PR #500 Improved the concurrent hash map class to support partitioned (multi-pass) hash table building
- PR #583 Updated `gdf_size_type` to `int`
- PR #500 Improved the concurrent hash map class to support partitioned (multi-pass) hash table building
- PR #617 Added .dockerignore file. Prevents adding stale cmake cache files to the docker container
- PR #658 Reduced `JOIN_TEST` time by isolating overflow test of hash table size computation
- PR #664 Added Debuging instructions to README
- PR #651 Remove noqa marks in `__init__.py` files
- PR #671 CSV Reader: uncompressed buffer input can be parsed without explicitly specifying compression as None
- PR #684 Make RMM a submodule
- PR #718 Ensure sum, product, min, max methods pandas compatibility on empty datasets
- PR #720 Refactored Index classes to make them more Pandas-like, added CategoricalIndex
- PR #749 Improve to_arrow and from_arrow Pandas compatibility
- PR #766 Remove TravisCI references, remove unused variables from CMake, fix ARROW_VERSION in Cmake
- PR #773 Add build-args back to Dockerfile and handle dependencies based on environment yml file
- PR #781 Move thirdparty submodules to root and symlink in /cpp
- PR #843 Fix broken cudf/python API examples, add new methods to the API index

## Bug Fixes

- PR #569 CSV Reader: Fix days being off-by-one when parsing some dates
- PR #531 CSV Reader: Fix incorrect parsing of quoted numbers
- PR #465 Added templated C++ API for RMM to avoid explicit cast to `void**`
- PR #473 Added missing <random> include
- PR #478 CSV Reader: Add api support for auto column detection, header, mangle_dupe_cols, usecols
- PR #495 Updated README to correct where cffi pytest should be executed
- PR #501 Fix the intermittent segfault caused by the `thousands` and `compression` parameters in the csv reader
- PR #502 Simplify Dockerfile for local dev, eliminate old conda/pip envs
- PR #512 fix bug for `on` parameter in `DataFrame.merge` to allow for None or single column name
- PR #511 Updated python/cudf/bindings/join.pyx to fix cudf merge printing out dtypes
- PR #513 `.gitignore` tweaks
- PR #521 Add `assert_eq` function for testing
- PR #537 Fix CMAKE_CUDA_STANDARD_REQURIED typo in CMakeLists.txt
- PR #447 Fix silent failure in initializing DataFrame from generator
- PR #545 Temporarily disable csv reader thousands test to prevent segfault (test re-enabled in PR #501)
- PR #559 Fix Assertion error while using `applymap` to change the output dtype
- PR #575 Update `print_env.sh` script to better handle missing commands
- PR #612 Prevent an exception from occuring with true division on integer series.
- PR #630 Fix deprecation warning for `pd.core.common.is_categorical_dtype`
- PR #622 Fix Series.append() behaviour when appending values with different numeric dtype
- PR #603 Fix error while creating an empty column using None.
- PR #673 Fix array of strings not being caught in from_pandas
- PR #644 Fix return type and column support of dataframe.quantile()
- PR #634 Fix create `DataFrame.from_pandas()` with numeric column names
- PR #654 Add resolution check for GDF_TIMESTAMP in Join
- PR #648 Enforce one-to-one copy required when using `numba>=0.42.0`
- PR #645 Fix cmake build type handling not setting debug options when CMAKE_BUILD_TYPE=="Debug"
- PR #669 Fix GIL deadlock when launching multiple python threads that make Cython calls
- PR #665 Reworked the hash map to add a way to report the destination partition for a key
- PR #670 CMAKE: Fix env include path taking precedence over libcudf source headers
- PR #674 Check for gdf supported column types
- PR #677 Fix 'gdf_csv_test_Dates' gtest failure due to missing nrows parameter
- PR #604 Fix the parsing errors while reading a csv file using `sep` instead of `delimiter`.
- PR #686 Fix converting nulls to NaT values when converting Series to Pandas/Numpy
- PR #689 CSV Reader: Fix behavior with skiprows+header to match pandas implementation
- PR #691 Fixes Join on empty input DFs
- PR #706 CSV Reader: Fix broken dtype inference when whitespace is in data
- PR #717 CSV reader: fix behavior when parsing a csv file with no data rows
- PR #724 CSV Reader: fix build issue due to parameter type mismatch in a std::max call
- PR #734 Prevents reading undefined memory in gpu_expand_mask_bits numba kernel
- PR #747 CSV Reader: fix an issue where CUDA allocations fail with some large input files
- PR #750 Fix race condition for handling NVStrings in CMake
- PR #719 Fix merge column ordering
- PR #770 Fix issue where RMM submodule pointed to wrong branch and pin other to correct branches
- PR #778 Fix hard coded ABI off setting
- PR #784 Update RMM submodule commit-ish and pip paths
- PR #794 Update `rmm::exec_policy` usage to fix segmentation faults when used as temprory allocator.
- PR #800 Point git submodules to branches of forks instead of exact commits


# cuDF 0.4.0 (05 Dec 2018)

## New Features

- PR #398 add pandas-compatible `DataFrame.shape()` and `Series.shape()`
- PR #394 New documentation feature "10 Minutes to cuDF"
- PR #361 CSV Reader: Add support for strings with delimiters

## Improvements

 - PR #436 Improvements for type_dispatcher and wrapper structs
 - PR #429 Add CHANGELOG.md (this file)
 - PR #266 use faster CUDA-accelerated DataFrame column/Series concatenation.
 - PR #379 new C++ `type_dispatcher` reduces code complexity in supporting many data types.
 - PR #349 Improve performance for creating columns from memoryview objects
 - PR #445 Update reductions to use type_dispatcher. Adds integer types support to sum_of_squares.
 - PR #448 Improve installation instructions in README.md
 - PR #456 Change default CMake build to Release, and added option for disabling compilation of tests

## Bug Fixes

 - PR #444 Fix csv_test CUDA too many resources requested fail.
 - PR #396 added missing output buffer in validity tests for groupbys.
 - PR #408 Dockerfile updates for source reorganization
 - PR #437 Add cffi to Dockerfile conda env, fixes "cannot import name 'librmm'"
 - PR #417 Fix `map_test` failure with CUDA 10
 - PR #414 Fix CMake installation include file paths
 - PR #418 Properly cast string dtypes to programmatic dtypes when instantiating columns
 - PR #427 Fix and tests for Concatenation illegal memory access with nulls


# cuDF 0.3.0 (23 Nov 2018)

## New Features

 - PR #336 CSV Reader string support

## Improvements

 - PR #354 source code refactored for better organization. CMake build system overhaul. Beginning of transition to Cython bindings.
 - PR #290 Add support for typecasting to/from datetime dtype
 - PR #323 Add handling pyarrow boolean arrays in input/out, add tests
 - PR #325 GDF_VALIDITY_UNSUPPORTED now returned for algorithms that don't support non-empty valid bitmasks
 - PR #381 Faster InputTooLarge Join test completes in ms rather than minutes.
 - PR #373 .gitignore improvements
 - PR #367 Doc cleanup & examples for DataFrame methods
 - PR #333 Add Rapids Memory Manager documentation
 - PR #321 Rapids Memory Manager adds file/line location logging and convenience macros
 - PR #334 Implement DataFrame `__copy__` and `__deepcopy__`
 - PR #271 Add NVTX ranges to pygdf
 - PR #311 Document system requirements for conda install

## Bug Fixes

 - PR #337 Retain index on `scale()` function
 - PR #344 Fix test failure due to PyArrow 0.11 Boolean handling
 - PR #364 Remove noexcept from managed_allocator;  CMakeLists fix for NVstrings
 - PR #357 Fix bug that made all series be considered booleans for indexing
 - PR #351 replace conda env configuration for developers
 - PRs #346 #360 Fix CSV reading of negative numbers
 - PR #342 Fix CMake to use conda-installed nvstrings
 - PR #341 Preserve categorical dtype after groupby aggregations
 - PR #315 ReadTheDocs build update to fix missing libcuda.so
 - PR #320 FIX out-of-bounds access error in reductions.cu
 - PR #319 Fix out-of-bounds memory access in libcudf count_valid_bits
 - PR #303 Fix printing empty dataframe


# cuDF 0.2.0 and cuDF 0.1.0

These were initial releases of cuDF based on previously separate pyGDF and libGDF libraries.<|MERGE_RESOLUTION|>--- conflicted
+++ resolved
@@ -240,12 +240,8 @@
 - PR #3519 Fix strings column concatenate handling zero-sized columns
 - PR #3530 Fix copy_if_else test case fail issue
 - PR #3523 Fix lgenfe issue with debug build
-<<<<<<< HEAD
 - PR #3532 Fix potential use-after-free in cudf parquet reader
-
-=======
 - PR #3540 Fix unary_op null_mask bug and add missing test cases
->>>>>>> 49e78f08
 
 # cuDF 0.10.0 (16 Oct 2019)
 
