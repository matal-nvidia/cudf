--- conflicted
+++ resolved
@@ -5,11 +5,8 @@
 ## Improvements
 
 - PR #3748 Optimize hash_partition using shared memory
-<<<<<<< HEAD
 - PR #3808 Optimize hash_partition using shared memory and cub block scan
-=======
 - PR #3698 Add count_(un)set_bits functions taking multiple ranges and updated slice to compute null counts at once.
->>>>>>> 802ba760
 - PR #3909 Move java backend to libcudf++
 - PR #3971 Adding `as_table` to convert Column to Table in python
 - PR #3910 Adding sinh, cosh, tanh, asinh, acosh, atanh cube root and rint unary support.
