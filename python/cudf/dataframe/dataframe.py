# Copyright (c) 2018, NVIDIA CORPORATION.

from __future__ import print_function, division

import inspect
import random
from collections import OrderedDict
from collections.abc import Sequence, Mapping
from copy import copy
import logging
import warnings
import numbers

import numpy as np
import pandas as pd
import pyarrow as pa
from pandas.api.types import is_dict_like

from types import GeneratorType

from librmm_cffi import librmm as rmm
from libgdf_cffi import libgdf

from cudf import formatting, _gdf
from cudf.utils import cudautils, queryutils, applyutils, utils, ioutils
from cudf.dataframe.index import as_index, Index, RangeIndex
from cudf.dataframe.series import Series
from cudf.settings import NOTSET, settings
from cudf.comm.serialize import register_distributed_serializer
from cudf.dataframe.categorical import CategoricalColumn
from cudf.dataframe.buffer import Buffer
from cudf._gdf import nvtx_range_push, nvtx_range_pop
from cudf._sort import get_sorted_inds
from cudf.dataframe import columnops

import cudf.bindings.join as cpp_join


class DataFrame(object):
    """
    A GPU Dataframe object.

    Examples
    --------

    Build dataframe with `__setitem__`:

    >>> import cudf
    >>> df = cudf.DataFrame()
    >>> df['key'] = [0, 1, 2, 3, 4]
    >>> df['val'] = [float(i + 10) for i in range(5)]  # insert column
    >>> print(df)
       key   val
    0    0  10.0
    1    1  11.0
    2    2  12.0
    3    3  13.0
    4    4  14.0

    Build dataframe with initializer:

    >>> import cudf
    >>> import numpy as np
    >>> from datetime import datetime, timedelta
    >>> ids = np.arange(5)

    Create some datetime data

    >>> t0 = datetime.strptime('2018-10-07 12:00:00', '%Y-%m-%d %H:%M:%S')
    >>> datetimes = [(t0+ timedelta(seconds=x)) for x in range(5)]
    >>> dts = np.array(datetimes, dtype='datetime64')

    Create the GPU DataFrame

    >>> df = cudf.DataFrame([('id', ids), ('datetimes', dts)])
    >>> df
        id                datetimes
    0    0  2018-10-07T12:00:00.000
    1    1  2018-10-07T12:00:01.000
    2    2  2018-10-07T12:00:02.000
    3    3  2018-10-07T12:00:03.000
    4    4  2018-10-07T12:00:04.000

    Convert from a Pandas DataFrame:

    >>> import pandas as pd
    >>> import cudf
    >>> pdf = pd.DataFrame({'a': [0, 1, 2, 3],'b': [0.1, 0.2, None, 0.3]})
    >>> df = cudf.from_pandas(pdf)
    >>> df
      a b
    0 0 0.1
    1 1 0.2
    2 2 nan
    3 3 0.3
    """
    LEFT_RIGHT_INDEX_NAME = 'cudf_left_right_index_key'

    def __init__(self, name_series=None, index=None):
        if index is None:
            index = RangeIndex(start=0)
        self._index = index
        self._size = len(index)
        self._cols = OrderedDict()
        # has initializer?
        if name_series is not None:
            if isinstance(name_series, dict):
                name_series = name_series.items()
            for k, series in name_series:
                self.add_column(k, series, forceindex=index is not None)

    def serialize(self, serialize):
        header = {}
        frames = []
        header['index'], index_frames = serialize(self._index)
        header['index_frame_count'] = len(index_frames)
        frames.extend(index_frames)
        # Use the column directly to avoid duplicating the index
        columns = [col._column for col in self._cols.values()]
        serialized_columns = zip(*map(serialize, columns))
        header['columns'], column_frames = serialized_columns
        header['column_names'] = tuple(self._cols)
        for f in column_frames:
            frames.extend(f)
        return header, frames

    @classmethod
    def deserialize(cls, deserialize, header, frames):
        # Reconstruct the index
        index_header = header['index']
        index_frames = frames[:header['index_frame_count']]
        index = deserialize(index_header, index_frames)
        # Reconstruct the columns
        column_frames = frames[header['index_frame_count']:]
        columns = []
        for k, meta in zip(header['column_names'], header['columns']):
            col_frame_count = meta['frame_count']
            colobj = deserialize(meta, column_frames[:col_frame_count])
            columns.append((k, colobj))
            # Advance frames
            column_frames = column_frames[col_frame_count:]
        return cls(columns, index=index)

    @property
    def dtypes(self):
        """Return the dtypes in this object."""
        return pd.Series([x.dtype for x in self._cols.values()],
                         index=self._cols.keys())

    @property
    def shape(self):
        """Returns a tuple representing the dimensionality of the DataFrame.
        """
        return len(self), len(self._cols)

    def __dir__(self):
        o = set(dir(type(self)))
        o.update(self.__dict__)
        o.update(c for c in self.columns if
                 (isinstance(c, pd.compat.string_types) and
                  pd.compat.isidentifier(c)))
        return list(o)

    def __getattr__(self, key):
        if key != '_cols' and key in self._cols:
            return self[key]

        raise AttributeError("'DataFrame' object has no attribute %r" % key)

    def __getitem__(self, arg):
        """
        If *arg* is a ``str`` or ``int`` type, return the column Series.
        If *arg* is a ``slice``, return a new DataFrame with all columns
        sliced to the specified range.
        If *arg* is an ``array`` containing column names, return a new
        DataFrame with the corresponding columns.
        If *arg* is a ``dtype.bool array``, return the rows marked True

        Examples
        --------
        >>> df = DataFrame([('a', list(range(20))),
        ...                 ('b', list(range(20))),
        ...                 ('c', list(range(20)))])
        >>> print(df[:4])    # get first 4 rows of all columns
           a  b  c
        0  0  0  0
        1  1  1  1
        2  2  2  2
        3  3  3  3
        >>> print(df[-5:])  # get last 5 rows of all columns
            a   b   c
        15  15  15  15
        16  16  16  16
        17  17  17  17
        18  18  18  18
        19  19  19  19
        >>> print(df[['a', 'c']]) # get columns a and c
           a  c
        0  0  0
        1  1  1
        2  2  2
        3  3  3
        4  4  4
        5  5  5
        6  6  6
        7  7  7
        8  8  8
        9  9  9
        >>> print(df[[True, False, True, False]]) # mask the entire dataframe,
        # returning the rows specified in the boolean mask
        """
        if isinstance(arg, str) or isinstance(arg, numbers.Integral) or \
           isinstance(arg, tuple):
            s = self._cols[arg]
            s.name = arg
            return s
        elif isinstance(arg, slice):
            df = DataFrame()
            for k, col in self._cols.items():
                df[k] = col[arg]
            return df
        elif isinstance(arg, (list, np.ndarray, pd.Series,
                        Series, Index, pd.Index)):
            mask = arg
            if isinstance(mask, list):
                mask = np.array(mask)
            df = DataFrame()
            if(mask.dtype == 'bool'):
                # New df-wide index
                selvals, selinds = columnops.column_select_by_boolmask(
                        columnops.as_column(self.index), Series(mask))
                index = self.index.take(selinds.to_gpu_array())
                for col in self._cols:
                    df[col] = Series(self._cols[col][arg], index=index)
                df.set_index(index)
            else:
                for col in arg:
                    df[col] = self[col]
            return df
        elif isinstance(arg, DataFrame):
            return self.mask(arg)
        else:
            msg = "__getitem__ on type {!r} is not supported"
            raise TypeError(msg.format(type(arg)))

    def mask(self, other):
        df = self.copy()
        for col in self.columns:
            if col in other.columns:
                boolbits = cudautils.compact_mask_bytes(
                           other[col].to_gpu_array())
            else:
                boolbits = cudautils.make_empty_mask(len(self[col]))
            df[col]._column = df[col]._column.set_mask(boolbits)
        return df

    def __setitem__(self, name, col):
        """Add/set column by *name or DataFrame*
        """
        # div[div < 0] = 0
        if isinstance(name, DataFrame):
            for col_name in self._cols:
                mask = name[col_name]
                self._cols[col_name] = self._cols[col_name] \
                                           .masked_assign(value=col, mask=mask)

        elif name in self._cols:
            self._cols[name] = self._prepare_series_for_add(col)
        else:
            self.add_column(name, col)

    def __delitem__(self, name):
        """
        Drop the given column by *name*.
        """
        self._drop_column(name)

    def __sizeof__(self):
        return sum(col.__sizeof__() for col in self._cols.values())

    def __len__(self):
        """
        Returns the number of rows
        """
        return self._size

    @property
    def empty(self):
        return not len(self)

    def assign(self, **kwargs):
        """
        Assign columns to DataFrame from keyword arguments.

        Examples
        --------
        >>> import cudf
        >>> df = cudf.DataFrame()
        >>> df = df.assign(a=[0, 1, 2], b=[3, 4, 5])
        >>> print(df)
           a  b
        0  0  3
        1  1  4
        2  2  5
        """
        new = self.copy()
        for k, v in kwargs.items():
            new[k] = v
        return new

    def head(self, n=5):
        """
        Returns the first n rows as a new DataFrame

        Examples
        --------
        >>> import cudf
        >>> df = cudf.DataFrame()
        >>> df['key'] = [0, 1, 2, 3, 4]
        >>> df['val'] = [float(i + 10) for i in range(5)]  # insert column
        >>> print(df.head(2))
           key   val
        0    0  10.0
        1    1  11.0
        """
        return self.iloc[:n]

    def tail(self, n=5):
        """
        Returns the last n rows as a new DataFrame

        Examples
        --------
        >>> import cudf
        >>> df = cudf.DataFrame()
        >>> df['key'] = [0, 1, 2, 3, 4]
        >>> df['val'] = [float(i + 10) for i in range(5)]  # insert column
        >>> print(df.tail(2))
           key   val
        3    3  13.0
        4    4  14.0

        """
        if n == 0:
            return self.iloc[0:0]

        return self.iloc[-n:]

    def to_string(self, nrows=NOTSET, ncols=NOTSET):
        """
        Convert to string

        Parameters
        ----------
        nrows : int
            Maximum number of rows to show.
            If it is None, all rows are shown.

        ncols : int
            Maximum number of columns to show.
            If it is None, all columns are shown.

        Examples
        --------
        >>> import cudf
        >>> df = cudf.DataFrame()
        >>> df['key'] = [0, 1, 2]
        >>> df['val'] = [float(i + 10) for i in range(3)]
        >>> df.to_string()
        '   key   val\\n0    0  10.0\\n1    1  11.0\\n2    2  12.0'
        """
        if nrows is NOTSET:
            nrows = settings.formatting.get('nrows')
        if ncols is NOTSET:
            ncols = settings.formatting.get('ncols')

        if nrows is None:
            nrows = len(self)
        else:
            nrows = min(nrows, len(self))  # cap row count

        if ncols is None:
            ncols = len(self.columns)
        else:
            ncols = min(ncols, len(self.columns))  # cap col count

        more_cols = len(self.columns) - ncols
        more_rows = len(self) - nrows

        # Prepare cells
        cols = OrderedDict()
        use_cols = list(self.columns[:ncols - 1])
        if ncols > 0:
            use_cols.append(self.columns[-1])

        for h in use_cols:
            cols[h] = self[h].values_to_string(nrows=nrows)

        # Format into a table
        return formatting.format(index=self._index, cols=cols,
                                 show_headers=True, more_cols=more_cols,
                                 more_rows=more_rows, min_width=2)

    def __str__(self):
        nrows = settings.formatting.get('nrows') or 10
        ncols = settings.formatting.get('ncols') or 8
        return self.to_string(nrows=nrows, ncols=ncols)

    def __repr__(self):
        return "<cudf.DataFrame ncols={} nrows={} >".format(
            len(self.columns),
            len(self),
        )

    # binary, rbinary, unary, orderedcompare, unorderedcompare
    def _call_op(self, other, internal_fn, fn):
        result = DataFrame()
        result.set_index(self.index)
        if internal_fn == '_unaryop':
            for col in self._cols:
                result[col] = self._cols[col]._unaryop(fn)
        elif isinstance(other, Sequence):
            for k, col in enumerate(self._cols):
                result[col] = getattr(self._cols[col], internal_fn)(
                        other[k],
                        fn,
                )
        elif isinstance(other, DataFrame):
            for col in other._cols:
                if col in self._cols:
                    result[col] = getattr(self._cols[col], internal_fn)(
                            other._cols[col],
                            fn,
                    )
                else:
                    result[col] = Series(cudautils.full(self.shape[0],
                                         np.dtype('float64').type(np.nan),
                                         'float64'), nan_as_null=False)
            for col in self._cols:
                if col not in other._cols:
                    result[col] = Series(cudautils.full(self.shape[0],
                                         np.dtype('float64').type(np.nan),
                                         'float64'), nan_as_null=False)
        elif isinstance(other, Series):
            raise NotImplementedError(
                    "Series to DataFrame arithmetic not supported "
                    "until strings can be used as indices. Try converting your"
                    " Series into a DataFrame first.")
        elif isinstance(other, numbers.Number):
            for col in self._cols:
                result[col] = getattr(self._cols[col], internal_fn)(
                        other,
                        fn,
                )
        else:
            raise NotImplementedError(
                    "DataFrame operations with " + str(type(other)) + " not "
                    "supported at this time.")
        return result

    def _binaryop(self, other, fn):
        return self._call_op(other, '_binaryop', fn)

    def _rbinaryop(self, other, fn):
        return self._call_op(other, '_rbinaryop', fn)

    def _unaryop(self, fn):
        return self._call_op(self, '_unaryop', fn)

    def __add__(self, other):
        return self._binaryop(other, 'add')

    def __radd__(self, other):
        return self._rbinaryop(other, 'add')

    def __sub__(self, other):
        return self._binaryop(other, 'sub')

    def __rsub__(self, other):
        return self._rbinaryop(other, 'sub')

    def __mul__(self, other):
        return self._binaryop(other, 'mul')

    def __rmul__(self, other):
        return self._rbinaryop(other, 'mul')

    def __pow__(self, other):
        if other == 2:
            return self * self
        else:
            return NotImplemented

    def __floordiv__(self, other):
        return self._binaryop(other, 'floordiv')

    def __rfloordiv__(self, other):
        return self._rbinaryop(other, 'floordiv')

    def __truediv__(self, other):
        return self._binaryop(other, 'truediv')

    def __rtruediv__(self, other):
        return self._rbinaryop(other, 'truediv')

    __div__ = __truediv__

    def _unordered_compare(self, other, cmpops):
        return self._call_op(other, '_unordered_compare', cmpops)

    def _ordered_compare(self, other, cmpops):
        return self._call_op(other, '_ordered_compare', cmpops)

    def __eq__(self, other):
        return self._unordered_compare(other, 'eq')

    def __ne__(self, other):
        return self._unordered_compare(other, 'ne')

    def __lt__(self, other):
        return self._ordered_compare(other, 'lt')

    def __le__(self, other):
        return self._ordered_compare(other, 'le')

    def __gt__(self, other):
        return self._ordered_compare(other, 'gt')

    def __ge__(self, other):
        return self._ordered_compare(other, 'ge')

    def __iter__(self):
        return iter(self.columns)

    def iteritems(self):
        """ Iterate over column names and series pairs """
        for k in self:
            yield (k, self[k])

    @property
    def loc(self):
        """
        Returns a label-based indexer for row-slicing and column selection.

        Examples
        --------
        >>> df = DataFrame([('a', list(range(20))),
        ...                 ('b', list(range(20))),
        ...                 ('c', list(range(20)))])

        Get the row by index label from 'a' and 'b' columns

        >>> df.loc[0, ['a', 'b']]
        a    0
        b    0

        Get rows from index 2 to index 5 from 'a' and 'b' columns.

        >>> df.loc[2:5, ['a', 'b']]
           a  b
        2  2  2
        3  3  3
        4  4  4
        5  5  5

        Get the every 3rd rows from index 2 to 10 from 'a' and 'b'

        >>> df.loc[2:10:3, ['a', 'b']]
            a    b
        2   2    2
        5   5    5
        8   8    8
        """
        return Loc(self)

    @property
    def iloc(self):
        """
        Returns a  integer-location based indexer for selection by position.

        Examples
        --------
        >>> df = DataFrame([('a', list(range(20))),
        ...                 ('b', list(range(20))),
        ...                 ('c', list(range(20)))])
        >>> df.iloc[1]  # get the row from index 1st
        a    1
        b    1
        c    1
        >>> df.iloc[[0, 2, 9, 18]]  # get the rows from indices 0,2,9 and 18.
              a    b    c
         0    0    0    0
         2    2    2    2
         9    9    9    9
        18   18   18   18
        >>> df.iloc[3:10:2]  # get the rows using slice indices
             a    b    c
        3    3    3    3
        5    5    5    5
        7    7    7    7
        9    9    9    9
        """
        return Iloc(self)

    @property
    def columns(self):
        """Returns a tuple of columns
        """
        return pd.Index(self._cols)

    @columns.setter
    def columns(self, columns):
        old_cols = list(self._cols.keys())
        l_old_cols = len(old_cols)
        l_new_cols = len(columns)
        if l_new_cols != l_old_cols:
            msg = f'Length of new column names: {l_new_cols} does not ' \
                  'match length of previous column names: {l_old_cols}'
            raise ValueError(msg)

        mapper = dict(zip(old_cols, columns))
        self.rename(mapper=mapper, inplace=True)

    @property
    def index(self):
        """Returns the index of the DataFrame
        """
        return self._index

    @index.setter
    def index(self, _index):
        new_length = len(_index)
        old_length = len(self._index)

        if new_length != old_length:
            msg = f'Length mismatch: Expected index has {old_length}' \
                    ' elements, new values have {new_length} elements'
            raise ValueError(msg)

        # try to build an index from generic _index
        idx = as_index(_index)
        self._index = idx
        for k in self.columns:
            self[k] = self[k].set_index(idx)

    def set_index(self, index):
        """Return a new DataFrame with a new index

        Parameters
        ----------
        index : Index, Series-convertible, or str
            Index : the new index.
            Series-convertible : values for the new index.
            str : name of column to be used as series
        """
        # When index is a column name
        if isinstance(index, str):
            df = self.copy(deep=False)
            df._drop_column(index)
            return df.set_index(self[index])
        # Otherwise
        else:
            index = index if isinstance(index, Index) else as_index(index)
            df = DataFrame()
            df._index = index
            for k in self.columns:
                df[k] = self[k].set_index(index)
            return df

    def reset_index(self, drop=False):
        if not drop:
            name = self.index.name or 'index'
            out = DataFrame()
            out[name] = self.index
            for c in self.columns:
                out[c] = self[c]
        else:
            out = self
        return out.set_index(RangeIndex(len(self)))

    def take(self, positions, ignore_index=False):
        out = DataFrame()
        for col in self.columns:
            out[col] = self[col].take(positions, ignore_index=ignore_index)
        return out

    def copy(self, deep=True):
        """
        Returns a copy of this dataframe

        Parameters
        ----------
        deep: bool
           Make a full copy of Series columns and Index at the GPU level, or
           create a new allocation with references.
        """
        df = DataFrame()
        df._size = self._size
        if deep:
            df._index = self._index.copy(deep)
            for k in self._cols:
                df._cols[k] = self._cols[k].copy(deep)
        else:
            df._index = self._index
            for k in self._cols:
                df._cols[k] = self._cols[k]
        return df

    def __copy__(self):
        return self.copy(deep=True)

    def __deepcopy__(self, memo={}):
        """
        Parameters
        ----------
        memo, default None
            Standard signature. Unused
        """
        if memo is None:
            memo = {}
        return self.copy(deep=True)

    def _sanitize_columns(self, col):
        """Sanitize pre-appended
           col values
        """
        series = Series(col)
        if len(self) == 0 and len(self.columns) > 0 and len(series) > 0:
            ind = series.index
            arr = rmm.device_array(shape=len(ind), dtype=np.float64)
            size = utils.calc_chunk_size(arr.size, utils.mask_bitsize)
            mask = cudautils.zeros(size, dtype=utils.mask_dtype)
            val = Series.from_masked_array(arr, mask, null_count=len(ind))
            for name in self._cols:
                self._cols[name] = val
            self._index = series.index
            self._size = len(series)

    def _sanitize_values(self, col):
        """Sanitize col values before
           being added
        """
        index = self._index
        series = Series(col)
        sind = series.index

        # This won't handle 0 dimensional arrays which should be okay
        SCALAR = np.isscalar(col)

        if len(self) > 0 and len(series) == 1 and SCALAR:
            arr = rmm.device_array(shape=len(index), dtype=series.dtype)
            cudautils.gpu_fill_value.forall(arr.size)(arr, col)
            return Series(arr)
        elif len(self) > 0 and len(sind) != len(index):
            raise ValueError('Length of values does not match index length')
        return col

    def _prepare_series_for_add(self, col, forceindex=False):
        """Prepare a series to be added to the DataFrame.

        Parameters
        ----------
        col : Series, array-like
            Values to be added.

        Returns
        -------
        The prepared Series object.
        """
        self._sanitize_columns(col)
        col = self._sanitize_values(col)

        empty_index = len(self._index) == 0
        series = Series(col)
        if forceindex or empty_index or self._index.equals(series.index):
            if empty_index:
                self._index = series.index
            self._size = len(series)
            return series
        else:
            return series.set_index(self._index)

    def add_column(self, name, data, forceindex=False):
        """Add a column

        Parameters
        ----------
        name : str
            Name of column to be added.
        data : Series, array-like
            Values to be added.
        """

        if name in self._cols:
            raise NameError('duplicated column name {!r}'.format(name))

        if isinstance(data, GeneratorType):
            data = Series(data)
        series = self._prepare_series_for_add(data, forceindex=forceindex)
        series.name = name
        self._cols[name] = series

    def drop(self, labels):
        """Drop column(s)

        Parameters
        ----------
        labels : str or sequence of strings
            Name of column(s) to be dropped.

        Returns
        -------
        A dataframe without dropped column(s)

        Examples
        --------
        >>> import cudf
        >>> df = cudf.DataFrame()
        >>> df['key'] = [0, 1, 2, 3, 4]
        >>> df['val'] = [float(i + 10) for i in range(5)]
        >>> df_new = df.drop('val')
        >>> print(df)
           key   val
        0    0  10.0
        1    1  11.0
        2    2  12.0
        3    3  13.0
        4    4  14.0
        >>> print(df_new)
           key
        0    0
        1    1
        2    2
        3    3
        4    4
        """
        columns = [labels] if isinstance(labels, str) else list(labels)

        outdf = self.copy()
        for c in columns:
            outdf._drop_column(c)
        return outdf

    def drop_column(self, name):
        """Drop a column by *name*
        """
        warnings.warn(
                'The drop_column method is deprecated. '
                'Use the drop method instead.',
                DeprecationWarning
            )
        self._drop_column(name)

    def _drop_column(self, name):
        """Drop a column by *name*
        """
        if name not in self._cols:
            raise NameError('column {!r} does not exist'.format(name))
        del self._cols[name]

    def rename(self, mapper=None, columns=None, copy=True, inplace=False):
        """
        Alter column labels.

        Function / dict values must be unique (1-to-1). Labels not contained in
        a dict / Series will be left as-is. Extra labels listed don’t throw an
        error.

        Parameters
        ----------
        mapper, columns : dict-like or function, optional
            dict-like or functions transformations to apply to
            the column axis' values.
        copy : boolean, default True
            Also copy underlying data
        inplace: boolean, default False
            Retrun new DataFrame.  If True, assign columns without copy

        Returns
        -------
        DataFrame

        Notes
        -----
        Difference from pandas:
          * Support axis='columns' only.
          * Not supporting: index, level
        """
        # Pandas defaults to using columns over mapper
        if columns:
            mapper = columns

        out = DataFrame()
        out = out.set_index(self.index)

        if isinstance(mapper, Mapping):
            for column in self.columns:
                if column in mapper:
                    out[mapper[column]] = self[column]
                else:
                    out[column] = self[column]
        elif callable(mapper):
            for column in self.columns:
                out[mapper(column)] = self[column]

        if inplace:
            self._cols = out._cols
        else:
            return out.copy(deep=copy)

    @classmethod
    def _concat(cls, objs, axis=0, ignore_index=False):
        nvtx_range_push("CUDF_CONCAT", "orange")
        if len(set(frozenset(o.columns) for o in objs)) != 1:
            what = set(frozenset(o.columns) for o in objs)
            raise ValueError('columns mismatch: {}'.format(what))

        objs = [o for o in objs]
        if ignore_index:
            index = RangeIndex(sum(map(len, objs)))
        else:
            index = Index._concat([o.index for o in objs])
        data = [(c, Series._concat([o[c] for o in objs], index=index))
                for c in objs[0].columns]
        out = cls(data)
        out._index = index
        nvtx_range_pop()
        return out

    def as_gpu_matrix(self, columns=None, order='F'):
        """Convert to a matrix in device memory.

        Parameters
        ----------
        columns : sequence of str
            List of a column names to be extracted.  The order is preserved.
            If None is specified, all columns are used.
        order : 'F' or 'C'
            Optional argument to determine whether to return a column major
            (Fortran) matrix or a row major (C) matrix.

        Returns
        -------
        A (nrow x ncol) numpy ndarray in "F" order.
        """
        if columns is None:
            columns = self.columns

        cols = [self._cols[k] for k in columns]
        ncol = len(cols)
        nrow = len(self)
        if ncol < 1:
            raise ValueError("require at least 1 column")
        if nrow < 1:
            raise ValueError("require at least 1 row")
        dtype = cols[0].dtype
        if any(dtype != c.dtype for c in cols):
            raise ValueError('all columns must have the same dtype')
        for k, c in self._cols.items():
            if c.null_count > 0:
                errmsg = ("column {!r} has null values. "
                          "hint: use .fillna() to replace null values")
                raise ValueError(errmsg.format(k))

        if order == 'F':
            matrix = rmm.device_array(shape=(nrow, ncol), dtype=dtype,
                                      order=order)
            for colidx, inpcol in enumerate(cols):
                dense = inpcol.to_gpu_array(fillna='pandas')
                matrix[:, colidx].copy_to_device(dense)
        elif order == 'C':
            matrix = cudautils.row_matrix(cols, nrow, ncol, dtype)
        else:
            errmsg = ("order parameter should be 'C' for row major or 'F' for"
                      "column major GPU matrix")
            raise ValueError(errmsg.format(k))
        return matrix

    def as_matrix(self, columns=None):
        """Convert to a matrix in host memory.

        Parameters
        ----------
        columns : sequence of str
            List of a column names to be extracted.  The order is preserved.
            If None is specified, all columns are used.

        Returns
        -------
        A (nrow x ncol) numpy ndarray in "F" order.
        """
        return self.as_gpu_matrix(columns=columns).copy_to_host()

    def one_hot_encoding(self, column, prefix, cats, prefix_sep='_',
                         dtype='float64'):
        """
        Expand a column with one-hot-encoding.

        Parameters
        ----------

        column : str
            the source column with binary encoding for the data.
        prefix : str
            the new column name prefix.
        cats : sequence of ints
            the sequence of categories as integers.
        prefix_sep : str
            the separator between the prefix and the category.
        dtype :
            the dtype for the outputs; defaults to float64.

        Returns
        -------

        a new dataframe with new columns append for each category.

        Examples
        --------
        >>> import pandas as pd
        >>> import cudf
        >>> pet_owner = [1, 2, 3, 4, 5]
        >>> pet_type = ['fish', 'dog', 'fish', 'bird', 'fish']
        >>> df = pd.DataFrame({'pet_owner': pet_owner, 'pet_type': pet_type})
        >>> df.pet_type = df.pet_type.astype('category')

        Create a column with numerically encoded category values
<<<<<<< HEAD

        >>> df['pet_codes'] = df.pet_type.cat.codes
        >>> gdf = cudf.from_pandas(df)

=======

        >>> df['pet_codes'] = df.pet_type.cat.codes
        >>> gdf = cudf.from_pandas(df)

>>>>>>> 1c8a48f3
        Create the list of category codes to use in the encoding

        >>> codes = gdf.pet_codes.unique()
        >>> gdf.one_hot_encoding('pet_codes', 'pet_dummy', codes).head()
          pet_owner  pet_type  pet_codes  pet_dummy_0  pet_dummy_1  pet_dummy_2
        0         1      fish          2          0.0          0.0          1.0
        1         2       dog          1          0.0          1.0          0.0
        2         3      fish          2          0.0          0.0          1.0
        3         4      bird          0          1.0          0.0          0.0
        4         5      fish          2          0.0          0.0          1.0
        """
        newnames = [prefix_sep.join([prefix, str(cat)]) for cat in cats]
        newcols = self[column].one_hot_encoding(cats=cats, dtype=dtype)
        outdf = self.copy()
        for name, col in zip(newnames, newcols):
            outdf.add_column(name, col)
        return outdf

    def label_encoding(self, column, prefix, cats, prefix_sep='_', dtype=None,
                       na_sentinel=-1):
        """Encode labels in a column with label encoding.

        Parameters
        ----------
        column : str
            the source column with binary encoding for the data.
        prefix : str
            the new column name prefix.
        cats : sequence of ints
            the sequence of categories as integers.
        prefix_sep : str
            the separator between the prefix and the category.
        dtype :
            the dtype for the outputs; see Series.label_encoding
        na_sentinel : number
            Value to indicate missing category.
        Returns
        -------
        a new dataframe with a new column append for the coded values.
        """

        newname = prefix_sep.join([prefix, 'labels'])
        newcol = self[column].label_encoding(cats=cats, dtype=dtype,
                                             na_sentinel=na_sentinel)
        outdf = self.copy()
        outdf.add_column(newname, newcol)

        return outdf

    def _sort_by(self, sorted_indices):
        df = DataFrame()
        # Perform out = data[index] for all columns
        for k in self.columns:
            df[k] = self[k].take(sorted_indices.to_gpu_array())
        return df

    def argsort(self, ascending=True, na_position='last'):
        cols = [series._column for series in self._cols.values()]
        return get_sorted_inds(cols, ascending=ascending,
                               na_position=na_position)

    def sort_index(self, ascending=True):
        """Sort by the index
        """
        return self._sort_by(self.index.argsort(ascending=ascending))

    def sort_values(self, by, ascending=True, na_position='last'):
        """

        Sort by the values row-wise.

        Parameters
        ----------
        by : str or list of str
            Name or list of names to sort by.
        ascending : bool or list of bool, default True
            Sort ascending vs. descending. Specify list for multiple sort
            orders. If this is a list of bools, must match the length of the
            by.
        na_position : {‘first’, ‘last’}, default ‘last’
            'first' puts nulls at the beginning, 'last' puts nulls at the end
        Returns
        -------
        sorted_obj : cuDF DataFrame

        Notes
        -----
        Difference from pandas:
          * Support axis='index' only.
          * Not supporting: inplace, kind

        Examples
        --------
        >>> import cudf
        >>> a = ('a', [0, 1, 2])
        >>> b = ('b', [-3, 2, 0])
        >>> df = cudf.DataFrame([a, b])
        >>> print(df.sort_values('b'))
           a  b
        0  0 -3
        2  2  0
        1  1  2
        """
        # argsort the `by` column
        return self._sort_by(self[by].argsort(
            ascending=ascending,
            na_position=na_position)
        )

    def nlargest(self, n, columns, keep='first'):
        """Get the rows of the DataFrame sorted by the n largest value of *columns*

        Notes
        -----
        Difference from pandas:
        * Only a single column is supported in *columns*
        """
        return self._n_largest_or_smallest('nlargest', n, columns, keep)

    def nsmallest(self, n, columns, keep='first'):
        """Get the rows of the DataFrame sorted by the n smallest value of *columns*

        Difference from pandas:
        * Only a single column is supported in *columns*
        """
        return self._n_largest_or_smallest('nsmallest', n, columns, keep)

    def _n_largest_or_smallest(self, method, n, columns, keep):
        # Get column to operate on
        if not isinstance(columns, str):
            [column] = columns
        else:
            column = columns
        if not (0 <= n < len(self)):
            raise ValueError("n out-of-bound")
        col = self[column].reset_index(drop=True)
        # Operate
        sorted_series = getattr(col, method)(n=n, keep=keep)
        df = DataFrame()
        new_positions = sorted_series.index.gpu_values
        for k in self.columns:
            if k == column:
                df[k] = sorted_series
            else:
                df[k] = self[k].reset_index(drop=True).take(new_positions)
        return df.set_index(self.index.take(new_positions))

    def transpose(self):
        """Transpose index and columns.

        Returns
        -------
        a new (ncol x nrow) dataframe. self is (nrow x ncol)

        Notes
        -----
        Difference from pandas:
        Not supporting *copy* because default and only behaviour is copy=True
        """
        if len(self.columns) == 0:
            return self

        dtype = self.dtypes[0]
        if pd.api.types.is_categorical_dtype(dtype):
            raise NotImplementedError('Categorical columns are not yet '
                                      'supported for function')
        if any(t != dtype for t in self.dtypes):
            raise ValueError('all columns must have the same dtype')
        has_null = any(c.null_count for c in self._cols.values())

        df = DataFrame()

        ncols = len(self.columns)
        cols = [self[col]._column.cffi_view for col in self._cols]

        new_nrow = ncols
        new_ncol = len(self)

        if has_null:
            new_col_series = [
                Series.from_masked_array(
                    data=Buffer(rmm.device_array(shape=new_nrow, dtype=dtype)),
                    mask=cudautils.make_empty_mask(size=new_nrow),
                )
                for i in range(0, new_ncol)]
        else:
            new_col_series = [
                Series(
                    data=Buffer(rmm.device_array(shape=new_nrow, dtype=dtype)),
                )
                for i in range(0, new_ncol)]
        new_col_ptrs = [
            new_col_series[i]._column.cffi_view
            for i in range(0, new_ncol)]

        # TODO (dm): move to _gdf.py
        libgdf.gdf_transpose(
            ncols,
            cols,
            new_col_ptrs
        )

        for series in new_col_series:
            series._column._update_null_count()

        for i in range(0, new_ncol):
            df[str(i)] = new_col_series[i]
        return df

    @property
    def T(self):
        return self.transpose()

    def merge(self, right, on=None, how='inner', left_on=None, right_on=None,
              left_index=False, right_index=False, lsuffix=None, rsuffix=None,
              type="", method='hash', indicator=False, suffixes=('_x', '_y')):
        """Merge GPU DataFrame objects by performing a database-style join
        operation by columns or indexes.

        Parameters
        ----------
        right : DataFrame
        on : label or list; defaults to None
            Column or index level names to join on. These must be found in
            both DataFrames.

            If on is None and not merging on indexes then
            this defaults to the intersection of the columns
            in both DataFrames.
        left_on : label or list, or array-like
            Column or index level names to join on in the left DataFrame.
            Can also be an array or list of arrays of the length of the
            left DataFrame. These arrays are treated as if they are columns.
        right_on : label or list, or array-like
            Column or index level names to join on in the right DataFrame.
            Can also be an array or list of arrays of the length of the
            right DataFrame. These arrays are treated as if they are columns.
        left_index : bool, default False
            Use the index from the left DataFrame as the join key(s).
        right_index : bool, default False
            Use the index from the right DataFrame as the join key.
        how : str, defaults to 'left'
            Only accepts 'left'
            left: use only keys from left frame, similar to
            a SQL left outer join; preserve key order
        suffixes: Tuple[str, str], defaults to ('_x', '_y')
            Suffixes applied to overlapping column names on the left and right
            sides
        type : str, defaults to 'hash'

        Returns
        -------
        merged : DataFrame

        Examples
        --------
        >>> import cudf
        >>> df_a = cudf.DataFrame()
        >>> df_a['key'] = [0, 1, 2, 3, 4]
        >>> df_a['vals_a'] = [float(i + 10) for i in range(5)]
        >>> df_b = cudf.DataFrame()
        >>> df_b['key'] = [1, 2, 4]
        >>> df_b['vals_b'] = [float(i+10) for i in range(3)]
        >>> df_merged = df_a.merge(df_b, on=['key'], how='left')
        >>> df_merged.sort_values('key')  # doctest: +SKIP
           key  vals_a  vals_b
        3    0    10.0
        0    1    11.0    10.0
        1    2    12.0    11.0
        4    3    13.0
        2    4    14.0    12.0
        """
        _gdf.nvtx_range_push("CUDF_JOIN", "blue")
        if indicator:
            raise NotImplementedError(
                "Only indicator=False is currently supported"
            )

        if lsuffix or rsuffix:
            raise ValueError(
                "The lsuffix and rsuffix keywords have been replaced with the "
                "``suffixes=`` keyword.  "
                "Please provide the following instead: \n\n"
                "    suffixes=('%s', '%s')" %
                (lsuffix or '_x', rsuffix or '_y')
            )
        else:
            lsuffix, rsuffix = suffixes

        if left_on and right_on:
            raise NotImplementedError("left_on='x', right_on='y' not supported"
                                      "in CUDF at this time.")

        lhs = self.copy(deep=False)
        rhs = right.copy(deep=False)
        if on:
            on = copy(on)
        if left_on:
            left_on = copy(left_on)
        if right_on:
            right_on = copy(right_on)

        # Early termination Error checking
        if type != "":
            warnings.warn(
                'type="' + type + '" parameter is deprecated.'
                'Use method="' + type + '" instead.',
                DeprecationWarning
            )
            method = type
        if how not in ['left', 'inner', 'outer']:
            raise NotImplementedError('{!r} merge not supported yet'
                                      .format(how))
        same_names = set(lhs.columns) & set(rhs.columns)
        if same_names and not (lsuffix or rsuffix):
            raise ValueError('there are overlapping columns but '
                             'lsuffix and rsuffix are not defined')

        def fix_name(name, suffix):
            if name in same_names:
                return "{}{}".format(name, suffix)
            return name

        if left_index and right_index:
            on = lhs.LEFT_RIGHT_INDEX_NAME
            lhs[on] = lhs.index
            rhs[on] = rhs.index
        if on is None and left_on is None and right_on is None:
            on = list(same_names)
            if len(on) == 0:
                raise ValueError('No common columns to perform merge on')

        # Essential parameters
        if on:
            on = [on] if isinstance(on, str) else list(on)

        # Pandas inconsistency warning
        if len(lhs) == 0 and len(lhs.columns) > len(rhs.columns) and\
                set(rhs.columns).intersection(lhs.columns):
            logging.warning(
                    "Pandas and CUDF column ordering may not match for "
                    "DataFrames with 0 rows."
                    )

        # Column prep - this should be simplified
        col_cats = {}

        for name in left_on or []:
            if pd.api.types.is_categorical_dtype(lhs[name]):
                lcats = lhs[name].cat.categories
                rcats = rhs[name].cat.categories
                if how == 'rhs':
                    cats = rcats
                    lhs[name] = (lhs[name].cat._set_categories(cats)
                                 .fillna(-1))
                elif how in ['inner', 'outer']:
                    # Do the join using the union of categories from both side.
                    # Adjust for inner joins afterwards
                    cats = sorted(set(lcats) | set(rcats))
                    lhs[name] = (lhs[name].cat._set_categories(cats)
                                 .fillna(-1))
                    lhs[name] = lhs[name]._column.as_numerical
                    rhs[name] = (rhs[name].cat._set_categories(cats)
                                 .fillna(-1))
                    rhs[name] = rhs[name]._column.as_numerical
                col_cats[name] = cats
        for name in right_on or []:
            if pd.api.types.is_categorical_dtype(rhs[name]):
                lcats = lhs[name].cat.categories
                rcats = rhs[name].cat.categories
                if how == 'left':
                    cats = lcats
                    rhs[name] = (rhs[name].cat._set_categories(cats)
                                 .fillna(-1))
                elif how in ['inner', 'outer']:
                    # Do the join using the union of categories from both side.
                    # Adjust for inner joins afterwards
                    cats = sorted(set(lcats) | set(rcats))
                    lhs[name] = (lhs[name].cat._set_categories(cats)
                                 .fillna(-1))
                    lhs[name] = lhs[name]._column.as_numerical
                    rhs[name] = (rhs[name].cat._set_categories(cats)
                                 .fillna(-1))
                    rhs[name] = rhs[name]._column.as_numerical
                col_cats[name] = cats
        for name, col in lhs._cols.items():
            if pd.api.types.is_categorical_dtype(col) and name not in on:
                f_n = fix_name(name, lsuffix)
                col_cats[f_n] = lhs[name].cat.categories
        for name, col in rhs._cols.items():
            if pd.api.types.is_categorical_dtype(col) and name not in on:
                f_n = fix_name(name, rsuffix)
                col_cats[f_n] = rhs[name].cat.categories

        if right_on and left_on:
            raise NotImplementedError("merge(left_on='x', right_on='y' not"
                                      "supported by CUDF at this time.")
        if left_index and right_on:
            lhs[right_on] = lhs.index
            left_on = right_on
        elif right_index and left_on:
            rhs[left_on] = rhs.index
            right_on = left_on

        if on:
            left_on = on
            right_on = on

        # Compute merge
        cols, valids = cpp_join.join(lhs._cols, rhs._cols, left_on, right_on,
                                     how, method=method)

        # Output conversion - take cols and valids from `cpp_join` and
        # combine into a DataFrame()
        df = DataFrame()

        # Columns are returned in order on - left - rhs from libgdf
        # In order to mirror pandas, reconstruct our df using the
        # columns from `left` and the data from `cpp_join`. The final order
        # is left columns, followed by non-join-key rhs columns.
        on_count = 0
        on = list(set(right_on + left_on))
        # gap spaces between left and `on` for result from `cpp_join`
        gap = len(lhs.columns) - len(on)
        for idc, name in enumerate(lhs.columns):
            if name in on:
                # on columns returned first from `cpp_join`
                for idx in range(len(on)):
                    if on[idx] == name:
                        on_idx = idx + gap
                        on_count = on_count + 1
                        key = on[idx]
                        categories = col_cats[key] if key in col_cats.keys()\
                            else None
                        df[key] = columnops.build_column(
                                Buffer(cols[on_idx]),
                                dtype=cols[on_idx].dtype,
                                mask=Buffer(valids[on_idx]),
                                categories=categories,
                                )
            else:  # not an `on`-column, `cpp_join` returns these after `on`
                # but they need to be added to the result before `on` columns.
                # on_count corrects gap for non-`on` columns
                left_column_idx = idc - on_count
                left_name = fix_name(name, lsuffix)
                categories = col_cats[left_name] if left_name in\
                    col_cats.keys() else None
                df[left_name] = columnops.build_column(
                        Buffer(cols[left_column_idx]),
                        dtype=cols[left_column_idx].dtype,
                        mask=Buffer(valids[left_column_idx]),
                        categories=categories,
                        )
        rhs_column_idx = len(lhs.columns)
        for name in rhs.columns:
            if name not in on:
                # now copy the columns from `rhs` that were not in `on`
                rhs_name = fix_name(name, rsuffix)
                categories = col_cats[rhs_name] if rhs_name in\
                    col_cats.keys() else None
                df[rhs_name] = columnops.build_column(
                        Buffer(cols[rhs_column_idx]),
                        dtype=cols[rhs_column_idx].dtype,
                        mask=Buffer(valids[rhs_column_idx]),
                        categories=categories,
                        )
                rhs_column_idx = rhs_column_idx + 1

        if left_index and right_index:
            df = df.drop(lhs.LEFT_RIGHT_INDEX_NAME)
            df = df.set_index(lhs.index[df.index.gpu_values])
        elif right_index and left_on:
            new_index = Series(lhs.index,
                               index=RangeIndex(0, len(lhs[left_on])))
            indexed = lhs[left_on][df[left_on]-1]
            new_index = new_index[indexed-1]
            df.index = new_index
        elif left_index and right_on:
            new_index = Series(rhs.index,
                               index=RangeIndex(0, len(rhs[right_on])))
            indexed = rhs[right_on][df[right_on]-1]
            new_index = new_index[indexed-1]
            df.index = new_index

        _gdf.nvtx_range_pop()

        return df

    def join(self, other, on=None, how='left', lsuffix='', rsuffix='',
             sort=False, type="", method='hash'):
        """Join columns with other DataFrame on index or on a key column.

        Parameters
        ----------
        other : DataFrame
        how : str
            Only accepts "left", "right", "inner", "outer"
        lsuffix, rsuffix : str
            The suffices to add to the left (*lsuffix*) and right (*rsuffix*)
            column names when avoiding conflicts.
        sort : bool
            Set to True to ensure sorted ordering.

        Returns
        -------
        joined : DataFrame

        Notes
        -----
        Difference from pandas:

        - *other* must be a single DataFrame for now.
        - *on* is not supported yet due to lack of multi-index support.
        """

        _gdf.nvtx_range_push("CUDF_JOIN", "blue")

        # Outer joins still use the old implementation
        if type != "":
            warnings.warn(
                'type="' + type + '" parameter is deprecated.'
                'Use method="' + type + '" instead.',
                DeprecationWarning
            )
            method = type

        if how not in ['left', 'right', 'inner', 'outer']:
            raise NotImplementedError('unsupported {!r} join'.format(how))

        if how == 'right':
            # libgdf doesn't support right join directly, we will swap the
            # dfs and use left join
            return other.join(self, other, how='left', lsuffix=rsuffix,
                              rsuffix=lsuffix, sort=sort, method='hash')

        same_names = set(self.columns) & set(other.columns)
        if same_names and not (lsuffix or rsuffix):
            raise ValueError('there are overlapping columns but '
                             'lsuffix and rsuffix are not defined')

        lhs = DataFrame()
        rhs = DataFrame()

        # Creating unique column name to use libgdf join
        idx_col_name = str(random.randint(2**29, 2**31))

        while idx_col_name in self.columns or idx_col_name in other.columns:
            idx_col_name = str(random.randint(2**29, 2**31))

        lhs[idx_col_name] = Series(self.index.as_column()).set_index(self
                                                                     .index)
        rhs[idx_col_name] = Series(other.index.as_column()).set_index(other
                                                                      .index)

        for name in self.columns:
            lhs[name] = self[name]

        for name in other.columns:
            rhs[name] = other[name]

        lhs = lhs.reset_index(drop=True)
        rhs = rhs.reset_index(drop=True)

        cat_join = False

        if pd.api.types.is_categorical_dtype(lhs[idx_col_name]):
            cat_join = True
            lcats = lhs[idx_col_name].cat.categories
            rcats = rhs[idx_col_name].cat.categories
            if how == 'left':
                cats = lcats
                rhs[idx_col_name] = (rhs[idx_col_name].cat
                                                      ._set_categories(cats)
                                                      .fillna(-1))
            elif how == 'right':
                cats = rcats
                lhs[idx_col_name] = (lhs[idx_col_name].cat
                                                      ._set_categories(cats)
                                                      .fillna(-1))
            elif how in ['inner', 'outer']:
                cats = sorted(set(lcats) | set(rcats))

                lhs[idx_col_name] = (lhs[idx_col_name].cat
                                                      ._set_categories(cats)
                                                      .fillna(-1))
                lhs[idx_col_name] = lhs[idx_col_name]._column.as_numerical

                rhs[idx_col_name] = (rhs[idx_col_name].cat
                                                      ._set_categories(cats)
                                                      .fillna(-1))
                rhs[idx_col_name] = rhs[idx_col_name]._column.as_numerical

        if lsuffix == '':
            lsuffix = 'l'
        if rsuffix == '':
            rsuffix = 'r'

        df = lhs.merge(rhs, on=[idx_col_name], how=how,
                       suffixes=(lsuffix, rsuffix), method=method)

        if cat_join:
            df[idx_col_name] = CategoricalColumn(data=df[idx_col_name].data,
                                                 categories=cats,
                                                 ordered=False)

        df = df.set_index(idx_col_name)

        if sort and len(df):
            return df.sort_index()

        return df

    def groupby(self, by=None, sort=False, as_index=True, method="hash",
                level=None):
        """Groupby

        Parameters
        ----------
        by : list-of-str or str
            Column name(s) to form that groups by.
        sort : bool
            Force sorting group keys.
            Depends on the underlying algorithm.
        as_index : bool; defaults to False
            Must be False.  Provided to be API compatible with pandas.
            The keys are always left as regular columns in the result.
        method : str, optional
            A string indicating the method to use to perform the group by.
            Valid values are "hash" or "cudf".
            "cudf" method may be deprecated in the future, but is currently
            the only method supporting group UDFs via the `apply` function.

        Returns
        -------
        The groupby object

        Notes
        -----
        Unlike pandas, this groupby operation behaves like a SQL groupby.
        No empty rows are returned.  (For categorical keys, pandas returns
        rows for all categories even if they are no corresponding values.)

        Only a minimal number of operations is implemented so far.

        - Only *by* argument is supported.
        - Since we don't support multiindex, the *by* columns are stored
          as regular columns.
        """

        if by is None and level is None:
            raise TypeError('groupby() requires either by or level to be'
                            'specified.')
        if (method == "cudf"):
            from cudf.groupby.legacy_groupby import Groupby
            if as_index:
                warnings.warn(
                    'as_index==True not supported due to the lack of '
                    'multi-index with legacy groupby function. Use hash '
                    'method for multi-index'
                )
            result = Groupby(self, by=by)
            return result
        else:
            from cudf.groupby.groupby import Groupby

            _gdf.nvtx_range_push("CUDF_GROUPBY", "purple")
            # The matching `pop` for this range is inside LibGdfGroupby
            # __apply_agg
            result = Groupby(self, by=by, method=method, as_index=as_index,
                             level=level)
            return result

    def query(self, expr):
        """
        Query with a boolean expression using Numba to compile a GPU kernel.

        See pandas.DataFrame.query.

        Parameters
        ----------

        expr : str
            A boolean expression. Names in expression refer to columns.

            Names starting with `@` refer to Python variables

        Returns
        -------

        filtered :  DataFrame

        Examples
        --------
        >>> import cudf
        >>> a = ('a', [1, 2, 2])
        >>> b = ('b', [3, 4, 5])
        >>> df = cudf.DataFrame([a, b])
        >>> expr = "(a == 2 and b == 4) or (b == 3)"
        >>> print(df.query(expr))
           a  b
        0  1  3
        1  2  4

        DateTime conditionals:

        >>> import numpy as np
        >>> import datetime
        >>> df = cudf.DataFrame()
        >>> data = np.array(['2018-10-07', '2018-10-08'], dtype='datetime64')
        >>> df['datetimes'] = data
        >>> search_date = datetime.datetime.strptime('2018-10-08', '%Y-%m-%d')
        >>> print(df.query('datetimes==@search_date'))
                        datetimes
        1 2018-10-08T00:00:00.000
        """
        _gdf.nvtx_range_push("CUDF_QUERY", "purple")
        # Get calling environment
        callframe = inspect.currentframe().f_back
        callenv = {
            'locals': callframe.f_locals,
            'globals': callframe.f_globals,
        }
        # Run query
        boolmask = queryutils.query_execute(self, expr, callenv)

        selected = Series(boolmask)
        newdf = DataFrame()
        for col in self.columns:
            newseries = self[col][selected]
            newdf[col] = newseries
        result = newdf
        _gdf.nvtx_range_pop()
        return result

    @applyutils.doc_apply()
    def apply_rows(self, func, incols, outcols, kwargs, cache_key=None):
        """
        Apply a row-wise user defined function.

        Parameters
        ----------
        {params}

        Examples
        --------
        The user function should loop over the columns and set the output for
        each row. Loop execution order is arbitrary, so each iteration of
        the loop **MUST** be independent of each other.

        When ``func`` is invoked, the array args corresponding to the
        input/output are strided so as to improve GPU parallelism.
        The loop in the function resembles serial code, but executes
        concurrently in multiple threads.

        >>> import cudf
        >>> import numpy as np
        >>> df = cudf.DataFrame()
        >>> nelem = 3
        >>> df['in1'] = np.arange(nelem)
        >>> df['in2'] = np.arange(nelem)
        >>> df['in3'] = np.arange(nelem)
<<<<<<< HEAD

        Define input columns for the kernel

=======

        Define input columns for the kernel

>>>>>>> 1c8a48f3
        >>> in1 = df['in1']
        >>> in2 = df['in2']
        >>> in3 = df['in3']
        >>> def kernel(in1, in2, in3, out1, out2, kwarg1, kwarg2):
        ...     for i, (x, y, z) in enumerate(zip(in1, in2, in3)):
        ...         out1[i] = kwarg2 * x - kwarg1 * y
        ...         out2[i] = y - kwarg1 * z

        Call ``.apply_rows`` with the name of the input columns, the name and
        dtype of the output columns, and, optionally, a dict of extra
        arguments.

        >>> df.apply_rows(kernel,
        ...               incols=['in1', 'in2', 'in3'],
        ...               outcols=dict(out1=np.float64, out2=np.float64),
        ...               kwargs=dict(kwarg1=3, kwarg2=4))
           in1  in2  in3 out1 out2
        0    0    0    0  0.0  0.0
        1    1    1    1  1.0 -2.0
        2    2    2    2  2.0 -4.0
        """
        return applyutils.apply_rows(self, func, incols, outcols, kwargs,
                                     cache_key=cache_key)

    @applyutils.doc_applychunks()
    def apply_chunks(self, func, incols, outcols, kwargs={}, chunks=None,
                     tpb=1):
        """
        Transform user-specified chunks using the user-provided function.

        Parameters
        ----------
        {params}
        {params_chunks}

        Examples
        --------

        For ``tpb > 1``, ``func`` is executed by ``tpb`` number of threads
        concurrently.  To access the thread id and count,
        use ``numba.cuda.threadIdx.x`` and ``numba.cuda.blockDim.x``,
        respectively (See `numba CUDA kernel documentation`_).

        .. _numba CUDA kernel documentation:\
        http://numba.pydata.org/numba-doc/latest/cuda/kernels.html

        In the example below, the *kernel* is invoked concurrently on each
        specified chunk. The *kernel* computes the corresponding output
        for the chunk.

        By looping over the range
        ``range(cuda.threadIdx.x, in1.size, cuda.blockDim.x)``, the *kernel*
        function can be used with any *tpb* in a efficient manner.

        >>> from numba import cuda
        >>> @cuda.jit
        ... def kernel(in1, in2, in3, out1):
        ...      for i in range(cuda.threadIdx.x, in1.size, cuda.blockDim.x):
        ...          x = in1[i]
        ...          y = in2[i]
        ...          z = in3[i]
        ...          out1[i] = x * y + z

        See also
        --------
        DataFrame.apply_rows
        """
        if chunks is None:
            raise ValueError('*chunks* must be defined')
        return applyutils.apply_chunks(self, func, incols, outcols, kwargs,
                                       chunks=chunks, tpb=tpb)

    def hash_columns(self, columns=None):
        """Hash the given *columns* and return a new Series

        Parameters
        ----------
        column : sequence of str; optional
            Sequence of column names. If columns is *None* (unspecified),
            all columns in the frame are used.
        """
        from cudf.dataframe import numerical

        if columns is None:
            columns = self.columns

        cols = [self[k]._column for k in columns]
        return Series(numerical.column_hash_values(*cols))

    def partition_by_hash(self, columns, nparts):
        """Partition the dataframe by the hashed value of data in *columns*.

        Parameters
        ----------
        columns : sequence of str
            The names of the columns to be hashed.
            Must have at least one name.
        nparts : int
            Number of output partitions

        Returns
        -------
        partitioned: list of DataFrame
        """
        cols = [col._column for col in self._cols.values()]
        names = list(self._cols.keys())
        key_indices = [names.index(k) for k in columns]
        # Allocate output buffers
        outputs = [col.copy() for col in cols]
        # Call hash_partition
        offsets = _gdf.hash_partition(cols, key_indices, nparts, outputs)
        # Re-construct output partitions
        outdf = DataFrame()
        for k, col in zip(self._cols, outputs):
            outdf[k] = col
        # Slice into partition
        return [outdf[s:e] for s, e in zip(offsets, offsets[1:] + [None])]

    def replace(self, to_replace, value):
        """
        Replace values given in *to_replace* with *value*.

        Parameters
        ----------
        to_replace : numeric, str, list-like or dict
            Value(s) to replace.

            * numeric or str:

                - values equal to *to_replace* will be replaced
                  with *value*

            * list of numeric or str:

                - If *value* is also list-like,
                  *to_replace* and *value* must be of same length.

            * dict:

                - Dicts can be used to replace different values in different
                  columns. For example, `{'a': 1, 'z': 2}` specifies that the
                  value 1 in column `a` and the value 2 in column `z` should be
                  replaced with value*.
        value : numeric, str, list-like, or dict
            Value(s) to replace `to_replace` with. If a dict is provided, then
            its keys must match the keys in *to_replace*, and correponding
            values must be compatible (e.g., if they are lists, then they must
            match in length).

        Returns
        -------
        result : DataFrame
            DataFrame after replacement.
        """
        outdf = self.copy()

        if not is_dict_like(to_replace):
            to_replace = dict.fromkeys(self.columns, to_replace)
        if not is_dict_like(value):
            value = dict.fromkeys(self.columns, value)

        for k in to_replace:
            outdf[k] = self[k].replace(to_replace[k], value[k])

        return outdf

    def fillna(self, value, method=None, axis=None, inplace=False, limit=None):
        """Fill null values with ``value``.

<<<<<<< HEAD
=======
        Parameters
        ----------
        value : scalar, Series-like or dict
            Value to use to fill nulls. If Series-like, null values
            are filled with values in corresponding indices.
            A dict can be used to provide different values to fill nulls
            in different columns.

        Returns
        -------
        result : DataFrame
            Copy with nulls filled.

        Examples
        --------
        >>> import cudf
        >>> gdf = cudf.DataFrame({'a': [1, 2, None], 'b': [3, None, 5]})
        >>> gdf.fillna(4).to_pandas()
        a  b
        0  1  3
        1  2  4
        2  4  5
        >>> gdf.fillna({'a': 3, 'b': 4}).to_pandas()
        a  b
        0  1  3
        1  2  4
        2  3  5
        """
        if inplace:
            outdf = {}  # this dict will just hold Nones
        else:
            outdf = self.copy()

        if not is_dict_like(value):
            value = dict.fromkeys(self.columns, value)

        for k in value:
            outdf[k] = self[k].fillna(value[k], method=method, axis=axis,
                                      inplace=inplace, limit=limit)

        if not inplace:
            return outdf

    def to_pandas(self):
        """
        Convert to a Pandas DataFrame.

>>>>>>> 1c8a48f3
        Examples
        --------
        >>> import cudf
        >>> a = ('a', [0, 1, 2])
        >>> b = ('b', [-3, 2, 0])
        >>> df = cudf.DataFrame([a, b])
        >>> type(df.to_pandas())
        <class 'pandas.core.frame.DataFrame'>
        """
        index = self.index.to_pandas()
        out = pd.DataFrame(index=index)
        for c, x in self._cols.items():
            out[c] = x.to_pandas(index=index)
        return out

    @classmethod
    def from_pandas(cls, dataframe, nan_as_null=True):
        """
        Convert from a Pandas DataFrame.

        Raises
        ------
        TypeError for invalid input type.

        Examples
        --------
        >>> import cudf
        >>> import pandas as pd
        >>> data = [[0,1], [1,2], [3,4]]
        >>> pdf = pd.DataFrame(data, columns=['a', 'b'], dtype=int)
        >>> cudf.from_pandas(pdf)
        <cudf.DataFrame ncols=2 nrows=3 >
        """
        if not isinstance(dataframe, pd.DataFrame):
            raise TypeError('not a pandas.DataFrame')

        df = cls()
        # Set columns
        for colk in dataframe.columns:
            vals = dataframe[colk].values
            df[colk] = Series(vals, nan_as_null=nan_as_null)
        # Set index
        return df.set_index(dataframe.index)

    def to_arrow(self, preserve_index=True):
        """
        Convert to a PyArrow Table.

        Examples
        --------
        >>> import cudf
        >>> a = ('a', [0, 1, 2])
        >>> b = ('b', [-3, 2, 0])
        >>> df = cudf.DataFrame([a, b])
        >>> df.to_arrow()
        pyarrow.Table
        None: int64
        a: int64
        b: int64
        """
        arrays = []
        names = []
        types = []
        index_names = []
        index_columns = []

        for name, column in self._cols.items():
            names.append(name)
            arrow_col = column.to_arrow()
            arrays.append(arrow_col)
            types.append(arrow_col.type)

        index_name = pa.pandas_compat._index_level_name(self.index, 0, names)
        index_names.append(index_name)
        index_columns.append(self.index)
        # It would be better if we didn't convert this if we didn't have to,
        # but we first need better tooling for cudf --> pyarrow type
        # conversions
        index_arrow = self.index.to_arrow()
        types.append(index_arrow.type)
        if preserve_index:
            arrays.append(index_arrow)
            names.append(index_name)

        # We may want to add additional metadata to this in the future, but
        # for now lets just piggyback off of what's done for Pandas
        metadata = pa.pandas_compat.construct_metadata(
            self, names, index_columns, index_names, preserve_index, types
        )

        return pa.Table.from_arrays(arrays, names=names, metadata=metadata)

    @classmethod
    def from_arrow(cls, table):
        """Convert from a PyArrow Table.

        Raises
        ------
        TypeError for invalid input type.

        **Notes**

        Does not support automatically setting index column(s) similar to how
        ``to_pandas`` works for PyArrow Tables.

        Examples
        --------
        >>> import pyarrow as pa
        >>> import cudf
        >>> data = [pa.array([1, 2, 3]), pa.array([4, 5, 6])]
        >>> batch = pa.RecordBatch.from_arrays(data, ['f0', 'f1'])
        >>> table = pa.Table.from_batches([batch])
        >>> cudf.DataFrame.from_arrow(table)
        <cudf.DataFrame ncols=2 nrows=3 >
        """
        import json
        if not isinstance(table, pa.Table):
            raise TypeError('not a pyarrow.Table')

        index_col = None
        dtypes = None
        if isinstance(table.schema.metadata, dict):
            if b'pandas' in table.schema.metadata:
                metadata = json.loads(
                    table.schema.metadata[b'pandas']
                )
                index_col = metadata['index_columns']
                dtypes = {col['field_name']: col['pandas_type'] for col in
                          metadata['columns'] if 'field_name' in col}

        df = cls()
        for col in table.columns:
            if dtypes:
                dtype = dtypes[col.name]
                if dtype == 'categorical':
                    dtype = 'category'
                elif dtype == 'date':
                    dtype = 'datetime64[ms]'
            else:
                dtype = None

            df[col.name] = columnops.as_column(
                col.data,
                dtype=dtype
            )
        if index_col:
            df = df.set_index(index_col[0])
            new_index_name = pa.pandas_compat._backwards_compatible_index_name(
                df.index.name, df.index.name)
            df.index.name = new_index_name
        return df

    def to_records(self, index=True):
        """Convert to a numpy recarray

        Parameters
        ----------
        index : bool
            Whether to include the index in the output.

        Returns
        -------
        numpy recarray
        """
        members = [('index', self.index.dtype)] if index else []
        members += [(col, self[col].dtype) for col in self.columns]
        dtype = np.dtype(members)
        ret = np.recarray(len(self), dtype=dtype)
        if index:
            ret['index'] = self.index.values
        for col in self.columns:
            ret[col] = self[col].to_array()
        return ret

    @classmethod
    def from_records(self, data, index=None, columns=None, nan_as_null=False):
        """Convert from a numpy recarray or structured array.

        Parameters
        ----------
        data : numpy structured dtype or recarray of ndim=2
        index : str
            The name of the index column in *data*.
            If None, the default index is used.
        columns : list of str
            List of column names to include.

        Returns
        -------
        DataFrame
        """
        if data.ndim != 1 and data.ndim != 2:
            raise ValueError("records dimension expected 1 or 2 but found {!r}"
                             .format(data.ndim))

        num_cols = len(data[0])
        if columns is None and data.dtype.names is None:
            names = [i for i in range(num_cols)]

        elif data.dtype.names is not None:
            names = data.dtype.names

        else:
            if len(columns) != num_cols:
                msg = "columns length expected {!r} but found {!r}"
                raise ValueError(msg.format(num_cols, len(columns)))
            names = columns

        df = DataFrame()
        if data.ndim == 2:
            for i, k in enumerate(names):
                df[k] = Series(data[:, i], nan_as_null=nan_as_null)
        elif data.ndim == 1:
            for k in names:
                df[k] = Series(data[k], nan_as_null=nan_as_null)

        if index is not None:
            indices = data[index]
            return df.set_index(indices.astype(np.int64))
        return df

    @classmethod
    def from_gpu_matrix(self, data, index=None, columns=None,
                        nan_as_null=False):
        """Convert from a numba gpu ndarray.

        Parameters
        ----------
        data : numba gpu ndarray
        index : str
            The name of the index column in *data*.
            If None, the default index is used.
        columns : list of str
            List of column names to include.

        Returns
        -------
        DataFrame
        """
        if data.ndim != 2:
            raise ValueError("matrix dimension expected 2 but found {!r}"
                             .format(data.ndim))

        if columns is None:
            names = [i for i in range(data.shape[1])]
        else:
            if len(columns) != data.shape[1]:
                msg = "columns length expected {!r} but found {!r}"
                raise ValueError(msg.format(data.shape[1], len(columns)))
            names = columns

        if index is not None and len(index) != data.shape[0]:
            msg = "index length expected {!r} but found {!r}"
            raise ValueError(msg.format(data.shape[0], len(index)))

        df = DataFrame()
        data = data.transpose()  # to mimic the pandas behaviour
        for i, k in enumerate(names):
            df[k] = Series(data[i], nan_as_null=nan_as_null)

        if index is not None:
            indices = data[index]
            return df.set_index(indices.astype(np.int64))

        return df

    def to_gpu_matrix(self):
        """Convert to a numba gpu ndarray



        Returns
        -------
        numba gpu ndarray
        """
    def quantile(self,
                 q=0.5,
                 interpolation='linear',
                 columns=None,
                 exact=True):
        """
        Return values at the given quantile.

        Parameters
        ----------

        q : float or array-like
            0 <= q <= 1, the quantile(s) to compute
        interpolation : {`linear`, `lower`, `higher`, `midpoint`, `nearest`}
            This  parameter specifies the interpolation method to use,
            when the desired quantile lies between two data points i and j.
            Default 'linear'.
        columns : list of str
            List of column names to include.
        exact : boolean
            Whether to use approximate or exact quantile algorithm.

        Returns
        -------

        DataFrame

        """
        if columns is None:
            columns = self.columns

        result = DataFrame()
        result['Quantile'] = q
        for k, col in self._cols.items():
            if k in columns:
                result[k] = col.quantile(q, interpolation=interpolation,
                                         exact=exact,
                                         quant_index=False)
        return result

    def select_dtypes(self, include=None):
        """Return a subset of the DataFrame’s columns based on the column dtypes.

        Parameters
        ----------
        include : str or list
            which columns to include based on dtypes

        """

        if not isinstance(include, (list, tuple)):
            include = [include]
        df = DataFrame()

        include = [pd.core.dtypes.common.pandas_dtype(d) for d in include]

        for x in self._cols.values():
            try:
                if x.dtype in include:
                    df.add_column(x.name, x)
            except TypeError:
                pass
        return df

    @ioutils.doc_to_parquet()
    def to_parquet(self, path, *args, **kwargs):
        """{docstring}"""
        import cudf.io.parquet as pq
        pq.to_parquet(self, path, *args, **kwargs)

    @ioutils.doc_to_feather()
    def to_feather(self, path, *args, **kwargs):
        """{docstring}"""
        import cudf.io.feather as feather
        feather.to_feather(self, path, *args, **kwargs)

    @ioutils.doc_to_json()
    def to_json(self, path_or_buf=None, *args, **kwargs):
        """{docstring}"""
        import cudf.io.json as json
        json.to_json(
            self,
            path_or_buf=path_or_buf,
            *args,
            **kwargs
        )

    @ioutils.doc_to_hdf()
    def to_hdf(self, path_or_buf, key, *args, **kwargs):
        """{docstring}"""
        import cudf.io.hdf as hdf
        hdf.to_hdf(path_or_buf, key, self, *args, **kwargs)


class Loc(object):
    """
    For selection by label.
    """

    def __init__(self, df):
        self._df = df

    def __getitem__(self, arg):
        row_slice = None
        row_label = None

        if isinstance(arg, int):
            if arg < 0 or arg >= len(self._df):
                raise IndexError("label scalar %s is out of bound" % arg)
            row_label = arg
            col_slice = self._df.columns

        elif isinstance(arg, tuple):
            arg_1, arg_2 = arg
            if isinstance(arg_1, int):
                row_label = arg_1
            elif isinstance(arg_1, slice):
                row_slice = arg_1
            else:
                raise TypeError(type(arg_1))
            col_slice = arg_2

        elif isinstance(arg, slice):
            row_slice = arg
            col_slice = self._df.columns
        else:
            raise TypeError(type(arg))

        if row_label is not None:
            ret_list = []
            col_list = pd.Categorical(list(col_slice))
            for col in col_list:
                if pd.api.types.is_categorical_dtype(
                        self._df[col][row_label].dtype
                ):
                    raise NotImplementedError(
                        "categorical dtypes are not yet supported in loc"
                    )
                ret_list.append(self._df[col][row_label])
            promoted_type = np.result_type(*[val.dtype for val in ret_list])
            ret_list = np.array(ret_list, dtype=promoted_type)
            return Series(ret_list,
                          index=as_index(col_list))

        df = DataFrame()
        begin, end = self._df.index.find_label_range(row_slice.start,
                                                     row_slice.stop)
        row_step = row_slice.step if row_slice.step is not None else 1
        for col in col_slice:
            sr = self._df[col]
            df.add_column(col, sr[begin:end:row_step], forceindex=True)

        return df


class Iloc(object):
    """
    For integer-location based selection.
    """

    def __init__(self, df):
        self._df = df

    def __getitem__(self, arg):
        rows = []
        len_idx = len(self._df.index)

        if isinstance(arg, tuple):
            raise NotImplementedError('cudf columnar iloc not supported')

        elif isinstance(arg, int):
            rows.append(arg)

        elif isinstance(arg, slice):
            start, stop, step, sln = utils.standard_python_slice(len_idx, arg)
            if sln > 0:
                for idx in range(start, stop, step):
                    rows.append(idx)

        elif isinstance(arg, utils.list_types_tuple):
            for idx in arg:
                rows.append(idx)

        else:
            raise TypeError(type(arg))

        # To check whether all the indices are valid.
        for idx in rows:
            if abs(idx) > len_idx or idx == len_idx:
                raise IndexError("positional indexers are out-of-bounds")

        # returns the series similar to pandas
        if isinstance(arg, int) and len(rows) == 1:
            ret_list = []
            col_list = pd.Categorical(list(self._df.columns))
            for col in col_list:
                if pd.api.types.is_categorical_dtype(
                    self._df[col][rows[0]].dtype
                ):
                    raise NotImplementedError(
                        "categorical dtypes are not yet supported in iloc"
                    )
                ret_list.append(self._df[col][rows[0]])
            promoted_type = np.result_type(*[val.dtype for val in ret_list])
            ret_list = np.array(ret_list, dtype=promoted_type)
            return Series(ret_list,
                          index=as_index(col_list))

        df = DataFrame()

        for col in self._df.columns:
            sr = self._df[col]
            df.add_column(col, sr.iloc[tuple(rows)])

        # 0-length rows can occur when when iloc[n=0]
        # head(0)
        if isinstance(arg, slice):
            df.index = sr.index[arg]
        else:
            df.index = sr.index[rows]
        return df

    def __setitem__(self, key, value):
        # throws an exception while updating
        msg = "updating columns using iloc is not allowed"
        raise ValueError(msg)


def from_pandas(obj):
    """
    Convert a Pandas DataFrame or Series object into the cudf equivalent

    Raises
    ------
    TypeError for invalid input type.

    Examples
    --------
    >>> import cudf
    >>> import pandas as pd
    >>> data = [[0, 1], [1, 2], [3, 4]]
    >>> pdf = pd.DataFrame(data, columns=['a', 'b'], dtype=int)
    >>> cudf.from_pandas(pdf)
    <cudf.DataFrame ncols=2 nrows=3 >
    """
    if isinstance(obj, pd.DataFrame):
        return DataFrame.from_pandas(obj)
    elif isinstance(obj, pd.Series):
        return Series.from_pandas(obj)
    else:
        raise TypeError(
            "from_pandas only accepts Pandas Dataframes and Series objects. "
            "Got %s" % type(obj)
        )


def merge(left, right, *args, **kwargs):
    return left.merge(right, *args, **kwargs)


# a bit of fanciness to inject doctstring with left parameter
merge_doc = DataFrame.merge.__doc__
idx = merge_doc.find('right')
merge.__doc__ = ''.join([merge_doc[:idx], '\n\tleft : DataFrame\n\t',
                        merge_doc[idx:]])

register_distributed_serializer(DataFrame)<|MERGE_RESOLUTION|>--- conflicted
+++ resolved
@@ -1025,17 +1025,10 @@
         >>> df.pet_type = df.pet_type.astype('category')
 
         Create a column with numerically encoded category values
-<<<<<<< HEAD
 
         >>> df['pet_codes'] = df.pet_type.cat.codes
         >>> gdf = cudf.from_pandas(df)
 
-=======
-
-        >>> df['pet_codes'] = df.pet_type.cat.codes
-        >>> gdf = cudf.from_pandas(df)
-
->>>>>>> 1c8a48f3
         Create the list of category codes to use in the encoding
 
         >>> codes = gdf.pet_codes.unique()
@@ -1797,15 +1790,9 @@
         >>> df['in1'] = np.arange(nelem)
         >>> df['in2'] = np.arange(nelem)
         >>> df['in3'] = np.arange(nelem)
-<<<<<<< HEAD
 
         Define input columns for the kernel
 
-=======
-
-        Define input columns for the kernel
-
->>>>>>> 1c8a48f3
         >>> in1 = df['in1']
         >>> in2 = df['in2']
         >>> in3 = df['in3']
@@ -1975,8 +1962,6 @@
     def fillna(self, value, method=None, axis=None, inplace=False, limit=None):
         """Fill null values with ``value``.
 
-<<<<<<< HEAD
-=======
         Parameters
         ----------
         value : scalar, Series-like or dict
@@ -2024,7 +2009,6 @@
         """
         Convert to a Pandas DataFrame.
 
->>>>>>> 1c8a48f3
         Examples
         --------
         >>> import cudf
