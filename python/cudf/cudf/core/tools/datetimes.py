--- conflicted
+++ resolved
@@ -49,16 +49,6 @@
 
 def to_datetime(
     arg,
-<<<<<<< HEAD
-    errors="raise",
-    dayfirst=False,
-    yearfirst=False,
-    utc=None,
-    format=None,
-    exact=True,
-    unit="ns",
-    infer_datetime_format=True,
-=======
     errors: Literal["raise", "coerce", "warn", "ignore"] = "raise",
     dayfirst: bool = False,
     yearfirst: bool = False,
@@ -66,8 +56,7 @@
     format: Optional[str] = None,
     exact: bool = True,
     unit: str = "ns",
-    infer_datetime_format: bool = False,
->>>>>>> a0c637f5
+    infer_datetime_format: bool = True,
     origin="unix",
     cache: bool = True,
 ):
