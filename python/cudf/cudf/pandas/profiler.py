# SPDX-FileCopyrightText: Copyright (c) 2023 NVIDIA CORPORATION & AFFILIATES.
# All rights reserved.
# SPDX-License-Identifier: LicenseRef-NvidiaProprietary
#
# NVIDIA CORPORATION, its affiliates and licensors retain all intellectual
# property and proprietary rights in and to this material, related
# documentation and any modifications thereto. Any use, reproduction,
# disclosure or distribution of this material and related documentation
# without an express license agreement from NVIDIA CORPORATION or
# its affiliates is strictly prohibited.

import inspect
import operator
import pickle
import sys
import time
from collections import defaultdict
from typing import Union

from rich.console import Console
from rich.syntax import Syntax
from rich.table import Table

from .fast_slow_proxy import (
    _FinalProxy,
    _FunctionProxy,
    _IntermediateProxy,
    _MethodProxy,
)

# This text is used in contexts where the profiler is injected into the
# original code. The profiler is injected at the top of the cell, so the line
# numbers in the profiler results are offset by 2.
_profile_injection_text = """\
from cudf.pandas import Profiler
with Profiler() as profiler:
{original_lines}

# Patch the results to shift the line numbers back to the original before the
# profiler injection.
new_results = {{}}

for (lineno, currfile, line), v in profiler._results.items():
    new_results[(lineno - 2, currfile, line)] = v

profiler._results = new_results
profiler.print_per_line_stats()
{function_profile_printer}
"""

_cpu_issue_text = """\
This workflow could not be completed entirely on the GPU. \
The following functions required CPU fallback:

{cpu_functions_used}
"""


def format_cpu_functions_used(cpu_funcs):
    output_str = ""
    for each in cpu_funcs:
        output_str += f"- {each}\n"
    return output_str


def lines_with_profiling(lines, print_function_profile=False):
    """Inject profiling code into the given lines of code."""
    cleaned_lines = "\n".join(
        [(" " * 4) + line.replace("\t", " " * 4) for line in lines]
    )
    return _profile_injection_text.format(
        original_lines=cleaned_lines,
        function_profile_printer="profiler.print_per_function_stats()"
        if print_function_profile
        else "",
    )


class Profiler:
    _IGNORE_LIST = ["Profiler()", "settrace(None)"]

    def __init__(self):
        self._results = {}
        # Map func-name to list of calls (was_fast, time)
        self._per_func_results = defaultdict(lambda: defaultdict(list))
        # Current fast_slow_function_call stack frame recording name
        # and start time
        self._call_stack = []
        self._currkey = None
        self._timer = {}
        self._currfile = None
        self.start_time = None
        self.end_time = None

    def __enter__(self, *args, **kwargs):
        self.start_time = time.perf_counter()
        self._oldtrace = sys.gettrace()
        # Setting the global trace function with sys.settrace does not affect
        # the current call stack, so in addition to this we must also set the
        # current frame's f_trace attribute as done below.
        sys.settrace(self._tracefunc)

        # Following excerpt from:
        # https://docs.python.org/3/library/sys.html#sys.settrace
        # For more fine-grained usage, it is possible
        # to set a trace function by assigning
        # frame.f_trace = tracefunc explicitly, rather than
        # relying on it being set indirectly via the return
        # value from an already installed trace function
        # Hence we need to perform `f_trace = self._tracefunc`
        # we need to `f_back` because current frame will be
        # of this file.
        frame = inspect.currentframe().f_back
        self._currfile = frame.f_code.co_filename
        self._f_back_oldtrace = frame.f_trace
        frame.f_trace = self._tracefunc
        return self

    def __exit__(self, *args, **kwargs):
        sys.settrace(self._oldtrace)
        inspect.currentframe().f_back.f_trace = self._f_back_oldtrace
        self.end_time = time.perf_counter()

    @staticmethod
    def get_namespaced_function_name(
        func_obj: Union[
            _FunctionProxy,
            _MethodProxy,
            type[_FinalProxy],
            type[_IntermediateProxy],
        ]
    ):
        if isinstance(func_obj, _MethodProxy):
            # Extract classname from method object
            type_name = type(func_obj._fsproxy_wrapped.__self__).__name__
            # Explicitly ask for __name__ on _fsproxy_wrapped to avoid
            # getting a private attribute and forcing a slow-path copy
            func_name = func_obj._fsproxy_wrapped.__name__
            return ".".join([type_name, func_name])
        elif isinstance(func_obj, _FunctionProxy) or issubclass(
            func_obj, (_FinalProxy, _IntermediateProxy)
        ):
            return func_obj.__name__
        else:
            raise NotImplementedError(
                f"Don't know how to get namespaced name for {func_obj}"
            )

    def _tracefunc(self, frame, event, arg):
        if event == "line" and frame.f_code.co_filename == self._currfile:
            key = "".join(inspect.stack()[1].code_context)
            if not any(
                ignore_word in key for ignore_word in Profiler._IGNORE_LIST
            ):
                self._currkey = (frame.f_lineno, self._currfile, key)
                self._results.setdefault(self._currkey, {})
                self._timer[self._currkey] = time.perf_counter()
        elif (
            event == "call"
            and frame.f_code.co_name == "_fast_slow_function_call"
        ):
            if self._currkey is not None:
                self._timer[self._currkey] = time.perf_counter()

            # Store per-function information for free functions and methods
            frame_locals = inspect.getargvalues(frame).locals
            if (
                isinstance(
                    func_obj := frame_locals["args"][0],
                    (_MethodProxy, _FunctionProxy),
                )
                or isinstance(func_obj, type)
                and issubclass(func_obj, (_FinalProxy, _IntermediateProxy))
            ):
                func_name = self.get_namespaced_function_name(func_obj)
                self._call_stack.append((func_name, time.perf_counter()))
        elif (
            event == "return"
            and frame.f_code.co_name == "_fast_slow_function_call"
        ):
            if self._currkey is not None and arg is not None:
                if arg[1]:  # fast
                    run_time = time.perf_counter() - self._timer[self._currkey]
                    self._results[self._currkey][
                        "gpu_time"
                    ] = run_time + self._results[self._currkey].get(
                        "gpu_time", 0
                    )
                else:
                    run_time = time.perf_counter() - self._timer[self._currkey]
                    self._results[self._currkey][
                        "cpu_time"
                    ] = run_time + self._results[self._currkey].get(
                        "cpu_time", 0
                    )

            frame_locals = inspect.getargvalues(frame).locals
            if (
                isinstance(
                    func_obj := frame_locals["args"][0],
                    (_MethodProxy, _FunctionProxy),
                )
                or isinstance(func_obj, type)
                and issubclass(func_obj, (_FinalProxy, _IntermediateProxy))
            ):
                func_name, start = self._call_stack.pop()
                if arg is not None:
                    key = "gpu" if arg[1] else "cpu"
                    self._per_func_results[func_name][key].append(
                        time.perf_counter() - start
                    )

        return self._tracefunc

    @property
    def per_line_stats(self):
        list_data = []
        for key, val in self._results.items():
            cpu_time = val.get("cpu_time", 0)
            gpu_time = val.get("gpu_time", 0)
            line_no, _, line = key
            list_data.append([line_no, line, gpu_time, cpu_time])

        return sorted(list_data, key=operator.itemgetter(0))

    @property
    def per_function_stats(self):
        return self._per_func_results

    def print_per_line_stats(self):
        table = Table()
        table.add_column("Line no.")
        table.add_column("Line")
        table.add_column("GPU TIME(s)")
        table.add_column("CPU TIME(s)")
        for line_no, line, gpu_time, cpu_time in self.per_line_stats:
            table.add_row(
                str(line_no),
                Syntax(str(line), "python"),
                "" if gpu_time == 0 else "{:.9f}".format(gpu_time),
                "" if cpu_time == 0 else "{:.9f}".format(cpu_time),
            )
        time_elapsed = self.end_time - self.start_time
        table.title = f"""\n\
        Total time elapsed: {time_elapsed:.3f} seconds

        Stats
        """
        console = Console()
        console.print(table)

    def print_per_function_stats(self):
        cpu_funcs = []
        n_gpu_func_calls = 0
        n_cpu_func_calls = 0
        total_gpu_time = 0
        total_cpu_time = 0

        table = Table()
        for col in (
            "Function",
            "GPU ncalls",
            "GPU cumtime",
            "GPU percall",
            "CPU ncalls",
            "CPU cumtime",
            "CPU percall",
        ):
            table.add_column(col)

        for func_name, func_data in self.per_function_stats.items():
            gpu_times = func_data["gpu"]
            cpu_times = func_data["cpu"]
            table.add_row(
                func_name,
                f"{len(gpu_times)}",
                f"{sum(gpu_times):.3f}",
                f"{sum(gpu_times) / max(len(gpu_times), 1):.3f}",
                f"{len(cpu_times)}",
                f"{sum(cpu_times):.3f}",
                f"{sum(cpu_times) / max(len(cpu_times), 1):.3f}",
            )
            total_gpu_time += sum(gpu_times)
            total_cpu_time += sum(cpu_times)
            n_gpu_func_calls += len(gpu_times)
            n_cpu_func_calls += len(cpu_times)

            if cpu_times and func_name not in cpu_funcs:
                cpu_funcs.append(func_name)

        time_elapsed = self.end_time - self.start_time
        table.title = f"""\n\
        Total time elapsed: {time_elapsed:.3f} seconds
        {n_gpu_func_calls} GPU function calls in {total_gpu_time:.3f} seconds
        {n_cpu_func_calls} CPU function calls in {total_cpu_time:.3f} seconds

        Stats
        """
        console = Console()
        console.print(table)

        if cpu_funcs:
<<<<<<< HEAD
            console.print(
                _cpu_issue_text.format(
                    cpu_functions_used=format_cpu_functions_used(cpu_funcs)
                )
            )

            call_to_action = "To request GPU support for any of these \
functions, please file a Github issue here: \
[link=https://github.com/rapidsai/cudf/issues/new?assignees=&labels=\
%3F+-+Needs+Triage%2C+feature+request&projects=&template=\
pandas_function_request.md&title=%5BFEA%5D]https://github.com/rapidsai/cudf/issues/new[/link]\n"
=======
            func_list = "\n".join(f"- {func}" for func in cpu_funcs)
            console.print(Markdown(_cpu_issue_text.format(cpu_functions=func_list)))

            call_to_action = (
                "To request GPU support for any of these functions, "
                "[link=https://github.com/rapidsai/cudf/issues/new?"
                "assignees=&labels=%3F+-+Needs+Triage%2C+feature"
                "+request&projects=&template=profiler_cpu_request.md"
                "&title=%5BFEA%5D]"
                "please file a Github issue"
                "[/link].\n"
            )
>>>>>>> dd4e338a
            console.print(call_to_action)

    def dump_stats(self, file_name):
        with open(file_name, "wb") as f:
            pickle.dump(self, f)


def load_stats(file_name):
    with open(file_name, "rb") as f:
        return pickle.load(f)<|MERGE_RESOLUTION|>--- conflicted
+++ resolved
@@ -60,6 +60,9 @@
     output_str = ""
     for each in cpu_funcs:
         output_str += f"- {each}\n"
+
+    # remove final newline character
+    output_str = output_str[:-1]
     return output_str
 
 
@@ -300,33 +303,22 @@
         console.print(table)
 
         if cpu_funcs:
-<<<<<<< HEAD
-            console.print(
-                _cpu_issue_text.format(
-                    cpu_functions_used=format_cpu_functions_used(cpu_funcs)
-                )
-            )
-
-            call_to_action = "To request GPU support for any of these \
-functions, please file a Github issue here: \
-[link=https://github.com/rapidsai/cudf/issues/new?assignees=&labels=\
-%3F+-+Needs+Triage%2C+feature+request&projects=&template=\
-pandas_function_request.md&title=%5BFEA%5D]https://github.com/rapidsai/cudf/issues/new[/link]\n"
-=======
-            func_list = "\n".join(f"- {func}" for func in cpu_funcs)
-            console.print(Markdown(_cpu_issue_text.format(cpu_functions=func_list)))
-
             call_to_action = (
                 "To request GPU support for any of these functions, "
-                "[link=https://github.com/rapidsai/cudf/issues/new?"
-                "assignees=&labels=%3F+-+Needs+Triage%2C+feature"
-                "+request&projects=&template=profiler_cpu_request.md"
-                "&title=%5BFEA%5D]"
-                "please file a Github issue"
-                "[/link].\n"
+                "please file a Github issue here: "
+                "[link=https://github.com/rapidsai/cudf/issues/new?assignees"
+                "=&labels=%3F+-+Needs+Triage%2C+feature+request&projects="
+                "&template=pandas_function_request.md&title=%5BFEA%5D]"
+                "https://github.com/rapidsai/cudf/issues/new"
+                "[/link]."
             )
->>>>>>> dd4e338a
-            console.print(call_to_action)
+            if cpu_funcs:
+                console.print(
+                    _cpu_issue_text.format(
+                        cpu_functions_used=format_cpu_functions_used(cpu_funcs)
+                    )
+                )
+                console.print(call_to_action)
 
     def dump_stats(self, file_name):
         with open(file_name, "wb") as f:
