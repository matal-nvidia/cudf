# Copyright (c) 2019, NVIDIA CORPORATION.

from cudf.bindings.parquet import cpp_read_parquet
from cudf.dataframe.dataframe import DataFrame
from cudf.utils import ioutils

import pyarrow.parquet as pq

import warnings
<<<<<<< HEAD


@ioutils.doc_read_parquet()
def read_parquet(path, engine='cudf', columns=None, *args, **kwargs):
    """{docstring}"""

    if engine == 'cudf':
        df = cpp_read_parquet(
            path,
            columns
=======


@ioutils.doc_read_parquet_metadata()
def read_parquet_metadata(path):
    """{docstring}"""

    pq_file = pq.ParquetFile(path)

    num_rows = pq_file.metadata.num_rows
    num_row_groups = pq_file.num_row_groups
    col_names = pq_file.schema.names

    return num_rows, num_row_groups, col_names


@ioutils.doc_read_parquet()
def read_parquet(path, engine='cudf', columns=None, row_group=None,
                 skip_rows=None, num_rows=None, *args, **kwargs):
    """{docstring}"""

    if engine == 'cudf':
        df = cpp_read_parquet(
            path,
            columns,
            row_group,
            skip_rows,
            num_rows
>>>>>>> 4083bd4b
        )
    else:
        warnings.warn("Using CPU via PyArrow to read Parquet dataset.")
        pa_table = pq.read_pandas(
            path,
            columns=columns,
            *args,
            **kwargs
        )
        df = DataFrame.from_arrow(pa_table)

    return df


@ioutils.doc_to_parquet()
def to_parquet(df, path, *args, **kwargs):
    """{docstring}"""
    warnings.warn("Using CPU via PyArrow to write Parquet dataset, this will "
                  "be GPU accelerated in the future")
    pa_table = df.to_arrow()
    pq.write_to_dataset(pa_table, path, *args, **kwargs)<|MERGE_RESOLUTION|>--- conflicted
+++ resolved
@@ -7,18 +7,6 @@
 import pyarrow.parquet as pq
 
 import warnings
-<<<<<<< HEAD
-
-
-@ioutils.doc_read_parquet()
-def read_parquet(path, engine='cudf', columns=None, *args, **kwargs):
-    """{docstring}"""
-
-    if engine == 'cudf':
-        df = cpp_read_parquet(
-            path,
-            columns
-=======
 
 
 @ioutils.doc_read_parquet_metadata()
@@ -46,7 +34,6 @@
             row_group,
             skip_rows,
             num_rows
->>>>>>> 4083bd4b
         )
     else:
         warnings.warn("Using CPU via PyArrow to read Parquet dataset.")
